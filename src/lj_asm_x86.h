--- conflicted
+++ resolved
@@ -3072,16 +3072,12 @@
   MSize len = T->szmcode;
   MCode *px = exitstub_addr(J, exitno) - 6;
   MCode *pe = p+len-6;
-<<<<<<< HEAD
+  MCode *pgc = NULL;
 #if LJ_GC64
   uint32_t statei = (uint32_t)(GG_OFS(g.vmstate) - GG_OFS(dispatch));
 #else
   uint32_t statei = u32ptr(&J2G(J)->vmstate);
 #endif
-=======
-  MCode *pgc = NULL;
-  uint32_t stateaddr = u32ptr(&J2G(J)->vmstate);
->>>>>>> e8ec6fe9
   if (len > 5 && p[len-5] == XI_JMP && p+len-6 + *(int32_t *)(p+len-4) == px)
     *(int32_t *)(p+len-4) = jmprel(J, p+len, target);
   /* Do not patch parent exit for a stack check. Skip beyond vmstate update. */
@@ -3089,24 +3085,17 @@
     intptr_t ofs = LJ_GC64 ? (p[0] & 0xf0) == 0x40 : LJ_64;
     if (*(uint32_t *)(p+2+ofs) == statei && p[ofs+LJ_GC64-LJ_64] == XI_MOVmi)
       break;
-<<<<<<< HEAD
   }
   lj_assertJ(p < pe, "instruction length decoder failed");
-  for (; p < pe; p += asm_x86_inslen(p))
-    if ((*(uint16_t *)p & 0xf0ff) == 0x800f && p + *(int32_t *)(p+2) == px)
-      *(int32_t *)(p+2) = jmprel(J, p+6, target);
-=======
-  lua_assert(p < pe);
   for (; p < pe; p += asm_x86_inslen(p)) {
     if ((*(uint16_t *)p & 0xf0ff) == 0x800f && p + *(int32_t *)(p+2) == px &&
 	p != pgc) {
-      *(int32_t *)(p+2) = jmprel(p+6, target);
+      *(int32_t *)(p+2) = jmprel(J, p+6, target);
     } else if (*p == XI_CALL &&
 	      (void *)(p+5+*(int32_t *)(p+1)) == (void *)lj_gc_step_jit) {
       pgc = p+7;  /* Do not patch GC check exit. */
     }
   }
->>>>>>> e8ec6fe9
   lj_mcode_sync(T->mcode, T->mcode + T->szmcode);
   lj_mcode_patch(J, mcarea, 1);
 }
