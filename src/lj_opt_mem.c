/*
** Memory access optimizations.
** AA: Alias Analysis using high-level semantic disambiguation.
** FWD: Load Forwarding (L2L) + Store Forwarding (S2L).
** DSE: Dead-Store Elimination.
** Copyright (C) 2005-2022 Mike Pall. See Copyright Notice in luajit.h
*/

#define lj_opt_mem_c
#define LUA_CORE

#include "lj_obj.h"

#if LJ_HASJIT

#include "lj_tab.h"
#include "lj_ir.h"
#include "lj_jit.h"
#include "lj_iropt.h"
#include "lj_ircall.h"
#include "lj_dispatch.h"

/* Some local macros to save typing. Undef'd at the end. */
#define IR(ref)		(&J->cur.ir[(ref)])
#define fins		(&J->fold.ins)
#define fleft		(J->fold.left)
#define fright		(J->fold.right)

/*
** Caveat #1: return value is not always a TRef -- only use with tref_ref().
** Caveat #2: FWD relies on active CSE for xREF operands -- see lj_opt_fold().
*/

/* Return values from alias analysis. */
typedef enum {
  ALIAS_NO,	/* The two refs CANNOT alias (exact). */
  ALIAS_MAY,	/* The two refs MAY alias (inexact). */
  ALIAS_MUST	/* The two refs MUST alias (exact). */
} AliasRet;

/* -- ALOAD/HLOAD forwarding and ASTORE/HSTORE elimination ---------------- */

/* Simplified escape analysis: check for intervening stores. */
static AliasRet aa_escape(jit_State *J, IRIns *ir, IRIns *stop)
{
  IRRef ref = (IRRef)(ir - J->cur.ir);  /* The ref that might be stored. */
  for (ir++; ir < stop; ir++)
    if (ir->op2 == ref &&
	(ir->o == IR_ASTORE || ir->o == IR_HSTORE ||
	 ir->o == IR_USTORE || ir->o == IR_FSTORE))
      return ALIAS_MAY;  /* Reference was stored and might alias. */
  return ALIAS_NO;  /* Reference was not stored. */
}

/* Alias analysis for two different table references. */
static AliasRet aa_table(jit_State *J, IRRef ta, IRRef tb)
{
  IRIns *taba = IR(ta), *tabb = IR(tb);
  int newa, newb;
  lj_assertJ(ta != tb, "bad usage");
  lj_assertJ(irt_istab(taba->t) && irt_istab(tabb->t), "bad usage");
  /* Disambiguate new allocations. */
  newa = (taba->o == IR_TNEW || taba->o == IR_TDUP);
  newb = (tabb->o == IR_TNEW || tabb->o == IR_TDUP);
  if (newa && newb)
    return ALIAS_NO;  /* Two different allocations never alias. */
  if (newb) {  /* At least one allocation? */
    IRIns *tmp = taba; taba = tabb; tabb = tmp;
  } else if (!newa) {
    return ALIAS_MAY;  /* Anything else: we just don't know. */
  }
  return aa_escape(J, taba, tabb);
}

/* Check whether there's no aliasing table.clear. */
static int fwd_aa_tab_clear(jit_State *J, IRRef lim, IRRef ta)
{
  IRRef ref = J->chain[IR_CALLS];
  while (ref > lim) {
    IRIns *calls = IR(ref);
    if (calls->op2 == IRCALL_lj_tab_clear &&
	(ta == calls->op1 || aa_table(J, ta, calls->op1) != ALIAS_NO))
      return 0;  /* Conflict. */
    ref = calls->prev;
  }
  return 1;  /* No conflict. Can safely FOLD/CSE. */
}

/* Check whether there's no aliasing NEWREF/table.clear for the left operand. */
int LJ_FASTCALL lj_opt_fwd_tptr(jit_State *J, IRRef lim)
{
  IRRef ta = fins->op1;
  IRRef ref = J->chain[IR_NEWREF];
  while (ref > lim) {
    IRIns *newref = IR(ref);
    if (ta == newref->op1 || aa_table(J, ta, newref->op1) != ALIAS_NO)
      return 0;  /* Conflict. */
    ref = newref->prev;
  }
  return fwd_aa_tab_clear(J, lim, ta);
}

/* Alias analysis for array and hash access using key-based disambiguation. */
static AliasRet aa_ahref(jit_State *J, IRIns *refa, IRIns *refb)
{
  IRRef ka = refa->op2;
  IRRef kb = refb->op2;
  IRIns *keya, *keyb;
  IRRef ta, tb;
  if (refa == refb)
    return ALIAS_MUST;  /* Shortcut for same refs. */
  keya = IR(ka);
  if (keya->o == IR_KSLOT) { ka = keya->op1; keya = IR(ka); }
  keyb = IR(kb);
  if (keyb->o == IR_KSLOT) { kb = keyb->op1; keyb = IR(kb); }
  ta = (refa->o==IR_HREFK || refa->o==IR_AREF) ? IR(refa->op1)->op1 : refa->op1;
  tb = (refb->o==IR_HREFK || refb->o==IR_AREF) ? IR(refb->op1)->op1 : refb->op1;
  if (ka == kb) {
    /* Same key. Check for same table with different ref (NEWREF vs. HREF). */
    if (ta == tb)
      return ALIAS_MUST;  /* Same key, same table. */
    else
      return aa_table(J, ta, tb);  /* Same key, possibly different table. */
  }
  if (irref_isk(ka) && irref_isk(kb))
    return ALIAS_NO;  /* Different constant keys. */
  if (refa->o == IR_AREF) {
    /* Disambiguate array references based on index arithmetic. */
    int32_t ofsa = 0, ofsb = 0;
    IRRef basea = ka, baseb = kb;
    lj_assertJ(refb->o == IR_AREF, "expected AREF");
    /* Gather base and offset from t[base] or t[base+-ofs]. */
    if (keya->o == IR_ADD && irref_isk(keya->op2)) {
      basea = keya->op1;
      ofsa = IR(keya->op2)->i;
      if (basea == kb && ofsa != 0)
	return ALIAS_NO;  /* t[base+-ofs] vs. t[base]. */
    }
    if (keyb->o == IR_ADD && irref_isk(keyb->op2)) {
      baseb = keyb->op1;
      ofsb = IR(keyb->op2)->i;
      if (ka == baseb && ofsb != 0)
	return ALIAS_NO;  /* t[base] vs. t[base+-ofs]. */
    }
    if (basea == baseb && ofsa != ofsb)
      return ALIAS_NO;  /* t[base+-o1] vs. t[base+-o2] and o1 != o2. */
  } else {
    /* Disambiguate hash references based on the type of their keys. */
    lj_assertJ((refa->o==IR_HREF || refa->o==IR_HREFK || refa->o==IR_NEWREF) &&
	       (refb->o==IR_HREF || refb->o==IR_HREFK || refb->o==IR_NEWREF),
	       "bad xREF IR op %d or %d", refa->o, refb->o);
    if (!irt_sametype(keya->t, keyb->t))
      return ALIAS_NO;  /* Different key types. */
  }
  if (ta == tb)
    return ALIAS_MAY;  /* Same table, cannot disambiguate keys. */
  else
    return aa_table(J, ta, tb);  /* Try to disambiguate tables. */
}

/* Array and hash load forwarding. */
static TRef fwd_ahload(jit_State *J, IRRef xref)
{
  IRIns *xr = IR(xref);
  IRRef lim = xref;  /* Search limit. */
  IRRef ref;

  /* Search for conflicting stores. */
  ref = J->chain[fins->o+IRDELTA_L2S];
  while (ref > xref) {
    IRIns *store = IR(ref);
    switch (aa_ahref(J, xr, IR(store->op1))) {
    case ALIAS_NO:   break;  /* Continue searching. */
    case ALIAS_MAY:  lim = ref; goto cselim;  /* Limit search for load. */
    case ALIAS_MUST: return store->op2;  /* Store forwarding. */
    }
    ref = store->prev;
  }

  /* No conflicting store (yet): const-fold loads from allocations. */
  {
    IRIns *ir = (xr->o == IR_HREFK || xr->o == IR_AREF) ? IR(xr->op1) : xr;
    IRRef tab = ir->op1;
    ir = IR(tab);
    if ((ir->o == IR_TNEW || (ir->o == IR_TDUP && irref_isk(xr->op2))) &&
	fwd_aa_tab_clear(J, tab, tab)) {
      /* A NEWREF with a number key may end up pointing to the array part.
      ** But it's referenced from HSTORE and not found in the ASTORE chain.
      ** Or a NEWREF may rehash the table and move unrelated number keys.
      ** For now simply consider this a conflict without forwarding anything.
      */
      if (xr->o == IR_AREF) {
	IRRef ref2 = J->chain[IR_NEWREF];
	while (ref2 > tab) {
	  IRIns *newref = IR(ref2);
	  if (irt_isnum(IR(newref->op2)->t))
	    goto cselim;
	  ref2 = newref->prev;
	}
      } else {
	IRIns *key = IR(xr->op2);
	if (key->o == IR_KSLOT) key = IR(key->op1);
	if (irt_isnum(key->t) && J->chain[IR_NEWREF] > tab)
	  goto cselim;
      }
      /* NEWREF inhibits CSE for HREF, and dependent FLOADs from HREFK/AREF.
      ** But the above search for conflicting stores was limited by xref.
      ** So continue searching, limited by the TNEW/TDUP. Store forwarding
      ** is ok, too. A conflict does NOT limit the search for a matching load.
      */
      while (ref > tab) {
	IRIns *store = IR(ref);
	switch (aa_ahref(J, xr, IR(store->op1))) {
	case ALIAS_NO:   break;  /* Continue searching. */
	case ALIAS_MAY:  goto cselim;  /* Conflicting store. */
	case ALIAS_MUST: return store->op2;  /* Store forwarding. */
	}
	ref = store->prev;
      }
      if (ir->o == IR_TNEW && !irt_isnil(fins->t))
	return 0;  /* Type instability in loop-carried dependency. */
      if (irt_ispri(fins->t)) {
	return TREF_PRI(irt_type(fins->t));
      } else if (irt_isnum(fins->t) || (LJ_DUALNUM && irt_isint(fins->t)) ||
		 irt_isstr(fins->t)) {
	TValue keyv;
	cTValue *tv;
	IRIns *key = IR(xr->op2);
	if (key->o == IR_KSLOT) key = IR(key->op1);
	lj_ir_kvalue(J->L, &keyv, key);
	tv = lj_tab_get(J->L, ir_ktab(IR(ir->op1)), &keyv);
<<<<<<< HEAD
	lj_assertJ(itype2irt(tv) == irt_type(fins->t),
		   "mismatched type in constant table");
=======
	if (itype2irt(tv) != irt_type(fins->t))
	  return 0;  /* Type instability in loop-carried dependency. */
>>>>>>> 9f452bbe
	if (irt_isnum(fins->t))
	  return lj_ir_knum_u64(J, tv->u64);
	else if (LJ_DUALNUM && irt_isint(fins->t))
	  return lj_ir_kint(J, intV(tv));
	else
	  return lj_ir_kstr(J, strV(tv));
      }
      /* Othwerwise: don't intern as a constant. */
    }
  }

cselim:
  /* Try to find a matching load. Below the conflicting store, if any. */
  ref = J->chain[fins->o];
  while (ref > lim) {
    IRIns *load = IR(ref);
    if (load->op1 == xref)
      return ref;  /* Load forwarding. */
    ref = load->prev;
  }
  return 0;  /* Conflict or no match. */
}

/* Reassociate ALOAD across PHIs to handle t[i-1] forwarding case. */
static TRef fwd_aload_reassoc(jit_State *J)
{
  IRIns *irx = IR(fins->op1);
  IRIns *key = IR(irx->op2);
  if (key->o == IR_ADD && irref_isk(key->op2)) {
    IRIns *add2 = IR(key->op1);
    if (add2->o == IR_ADD && irref_isk(add2->op2) &&
	IR(key->op2)->i == -IR(add2->op2)->i) {
      IRRef ref = J->chain[IR_AREF];
      IRRef lim = add2->op1;
      if (irx->op1 > lim) lim = irx->op1;
      while (ref > lim) {
	IRIns *ir = IR(ref);
	if (ir->op1 == irx->op1 && ir->op2 == add2->op1)
	  return fwd_ahload(J, ref);
	ref = ir->prev;
      }
    }
  }
  return 0;
}

/* ALOAD forwarding. */
TRef LJ_FASTCALL lj_opt_fwd_aload(jit_State *J)
{
  IRRef ref;
  if ((ref = fwd_ahload(J, fins->op1)) ||
      (ref = fwd_aload_reassoc(J)))
    return ref;
  return EMITFOLD;
}

/* HLOAD forwarding. */
TRef LJ_FASTCALL lj_opt_fwd_hload(jit_State *J)
{
  IRRef ref = fwd_ahload(J, fins->op1);
  if (ref)
    return ref;
  return EMITFOLD;
}

/* HREFK forwarding. */
TRef LJ_FASTCALL lj_opt_fwd_hrefk(jit_State *J)
{
  IRRef tab = fleft->op1;
  IRRef ref = J->chain[IR_NEWREF];
  while (ref > tab) {
    IRIns *newref = IR(ref);
    if (tab == newref->op1) {
      if (fright->op1 == newref->op2 && fwd_aa_tab_clear(J, ref, tab))
	return ref;  /* Forward from NEWREF. */
      else
	goto docse;
    } else if (aa_table(J, tab, newref->op1) != ALIAS_NO) {
      goto docse;
    }
    ref = newref->prev;
  }
  /* No conflicting NEWREF: key location unchanged for HREFK of TDUP. */
  if (IR(tab)->o == IR_TDUP && fwd_aa_tab_clear(J, tab, tab))
    fins->t.irt &= ~IRT_GUARD;  /* Drop HREFK guard. */
docse:
  return CSEFOLD;
}

/* Check whether HREF of TNEW/TDUP can be folded to niltv. */
int LJ_FASTCALL lj_opt_fwd_href_nokey(jit_State *J)
{
  IRRef lim = fins->op1;  /* Search limit. */
  IRRef ref;

  /* The key for an ASTORE may end up in the hash part after a NEWREF. */
  if (irt_isnum(fright->t) && J->chain[IR_NEWREF] > lim) {
    ref = J->chain[IR_ASTORE];
    while (ref > lim) {
      if (ref < J->chain[IR_NEWREF])
	return 0;  /* Conflict. */
      ref = IR(ref)->prev;
    }
  }

  /* Search for conflicting stores. */
  ref = J->chain[IR_HSTORE];
  while (ref > lim) {
    IRIns *store = IR(ref);
    if (aa_ahref(J, fins, IR(store->op1)) != ALIAS_NO)
      return 0;  /* Conflict. */
    ref = store->prev;
  }

  return 1;  /* No conflict. Can fold to niltv. */
}

/* ASTORE/HSTORE elimination. */
TRef LJ_FASTCALL lj_opt_dse_ahstore(jit_State *J)
{
  IRRef xref = fins->op1;  /* xREF reference. */
  IRRef val = fins->op2;  /* Stored value reference. */
  IRIns *xr = IR(xref);
  IRRef1 *refp = &J->chain[fins->o];
  IRRef ref = *refp;
  while (ref > xref) {  /* Search for redundant or conflicting stores. */
    IRIns *store = IR(ref);
    switch (aa_ahref(J, xr, IR(store->op1))) {
    case ALIAS_NO:
      break;  /* Continue searching. */
    case ALIAS_MAY:	/* Store to MAYBE the same location. */
      if (store->op2 != val)  /* Conflict if the value is different. */
	goto doemit;
      break;  /* Otherwise continue searching. */
    case ALIAS_MUST:	/* Store to the same location. */
      if (store->op2 == val)  /* Same value: drop the new store. */
	return DROPFOLD;
      /* Different value: try to eliminate the redundant store. */
      if (ref > J->chain[IR_LOOP]) {  /* Quick check to avoid crossing LOOP. */
	IRIns *ir;
	/* Check for any intervening guards (includes conflicting loads).
	** Note that lj_tab_keyindex and lj_vm_next don't need guards,
	** since they are followed by at least one guarded VLOAD.
	*/
	for (ir = IR(J->cur.nins-1); ir > store; ir--)
	  if (irt_isguard(ir->t) || ir->o == IR_ALEN)
	    goto doemit;  /* No elimination possible. */
	/* Remove redundant store from chain and replace with NOP. */
	*refp = store->prev;
	lj_ir_nop(store);
	/* Now emit the new store instead. */
      }
      goto doemit;
    }
    ref = *(refp = &store->prev);
  }
doemit:
  return EMITFOLD;  /* Otherwise we have a conflict or simply no match. */
}

/* ALEN forwarding. */
TRef LJ_FASTCALL lj_opt_fwd_alen(jit_State *J)
{
  IRRef tab = fins->op1;  /* Table reference. */
  IRRef lim = tab;  /* Search limit. */
  IRRef ref;

  /* Search for conflicting HSTORE with numeric key. */
  ref = J->chain[IR_HSTORE];
  while (ref > lim) {
    IRIns *store = IR(ref);
    IRIns *href = IR(store->op1);
    IRIns *key = IR(href->op2);
    if (irt_isnum(key->o == IR_KSLOT ? IR(key->op1)->t : key->t)) {
      lim = ref;  /* Conflicting store found, limits search for ALEN. */
      break;
    }
    ref = store->prev;
  }

  /* Try to find a matching ALEN. */
  ref = J->chain[IR_ALEN];
  while (ref > lim) {
    /* CSE for ALEN only depends on the table, not the hint. */
    if (IR(ref)->op1 == tab) {
      IRRef sref;

      /* Search for aliasing table.clear. */
      if (!fwd_aa_tab_clear(J, ref, tab))
	break;

      /* Search for hint-forwarding or conflicting store. */
      sref = J->chain[IR_ASTORE];
      while (sref > ref) {
	IRIns *store = IR(sref);
	IRIns *aref = IR(store->op1);
	IRIns *fref = IR(aref->op1);
	if (tab == fref->op1) {  /* ASTORE to the same table. */
	  /* Detect t[#t+1] = x idiom for push. */
	  IRIns *idx = IR(aref->op2);
	  if (!irt_isnil(store->t) &&
	      idx->o == IR_ADD && idx->op1 == ref &&
	      IR(idx->op2)->o == IR_KINT && IR(idx->op2)->i == 1) {
	    /* Note: this requires an extra PHI check in loop unroll. */
	    fins->op2 = aref->op2;  /* Set ALEN hint. */
	  }
	  goto doemit;  /* Conflicting store, possibly giving a hint. */
	} else if (aa_table(J, tab, fref->op1) != ALIAS_NO) {
	  goto doemit;  /* Conflicting store. */
	}
	sref = store->prev;
      }

      return ref;  /* Plain ALEN forwarding. */
    }
    ref = IR(ref)->prev;
  }
doemit:
  return EMITFOLD;
}

/* -- ULOAD forwarding ---------------------------------------------------- */

/* The current alias analysis for upvalues is very simplistic. It only
** disambiguates between the unique upvalues of the same function.
** This is good enough for now, since most upvalues are read-only.
**
** A more precise analysis would be feasible with the help of the parser:
** generate a unique key for every upvalue, even across all prototypes.
** Lacking a realistic use-case, it's unclear whether this is beneficial.
*/
static AliasRet aa_uref(IRIns *refa, IRIns *refb)
{
  if (refa->o != refb->o)
    return ALIAS_NO;  /* Different UREFx type. */
  if (refa->op1 == refb->op1) {  /* Same function. */
    if (refa->op2 == refb->op2)
      return ALIAS_MUST;  /* Same function, same upvalue idx. */
    else
      return ALIAS_NO;  /* Same function, different upvalue idx. */
  } else {  /* Different functions, check disambiguation hash values. */
    if (((refa->op2 ^ refb->op2) & 0xff))
      return ALIAS_NO;  /* Upvalues with different hash values cannot alias. */
    else
      return ALIAS_MAY;  /* No conclusion can be drawn for same hash value. */
  }
}

/* ULOAD forwarding. */
TRef LJ_FASTCALL lj_opt_fwd_uload(jit_State *J)
{
  IRRef uref = fins->op1;
  IRRef lim = REF_BASE;  /* Search limit. */
  IRIns *xr = IR(uref);
  IRRef ref;

  /* Search for conflicting stores. */
  ref = J->chain[IR_USTORE];
  while (ref > lim) {
    IRIns *store = IR(ref);
    switch (aa_uref(xr, IR(store->op1))) {
    case ALIAS_NO:   break;  /* Continue searching. */
    case ALIAS_MAY:  lim = ref; goto cselim;  /* Limit search for load. */
    case ALIAS_MUST: return store->op2;  /* Store forwarding. */
    }
    ref = store->prev;
  }

cselim:
  /* Try to find a matching load. Below the conflicting store, if any. */
  ref = J->chain[IR_ULOAD];
  while (ref > lim) {
    IRIns *ir = IR(ref);
    if (ir->op1 == uref ||
	(IR(ir->op1)->op12 == IR(uref)->op12 && IR(ir->op1)->o == IR(uref)->o))
      return ref;  /* Match for identical or equal UREFx (non-CSEable UREFO). */
    ref = ir->prev;
  }
  return lj_ir_emit(J);
}

/* USTORE elimination. */
TRef LJ_FASTCALL lj_opt_dse_ustore(jit_State *J)
{
  IRRef xref = fins->op1;  /* xREF reference. */
  IRRef val = fins->op2;  /* Stored value reference. */
  IRIns *xr = IR(xref);
  IRRef1 *refp = &J->chain[IR_USTORE];
  IRRef ref = *refp;
  while (ref > xref) {  /* Search for redundant or conflicting stores. */
    IRIns *store = IR(ref);
    switch (aa_uref(xr, IR(store->op1))) {
    case ALIAS_NO:
      break;  /* Continue searching. */
    case ALIAS_MAY:	/* Store to MAYBE the same location. */
      if (store->op2 != val)  /* Conflict if the value is different. */
	goto doemit;
      break;  /* Otherwise continue searching. */
    case ALIAS_MUST:	/* Store to the same location. */
      if (store->op2 == val)  /* Same value: drop the new store. */
	return DROPFOLD;
      /* Different value: try to eliminate the redundant store. */
      if (ref > J->chain[IR_LOOP]) {  /* Quick check to avoid crossing LOOP. */
	IRIns *ir;
	/* Check for any intervening guards (includes conflicting loads). */
	for (ir = IR(J->cur.nins-1); ir > store; ir--)
	  if (irt_isguard(ir->t))
	    goto doemit;  /* No elimination possible. */
	/* Remove redundant store from chain and replace with NOP. */
	*refp = store->prev;
	lj_ir_nop(store);
	if (ref+1 < J->cur.nins &&
	    store[1].o == IR_OBAR && store[1].op1 == xref) {
	  IRRef1 *bp = &J->chain[IR_OBAR];
	  IRIns *obar;
	  for (obar = IR(*bp); *bp > ref+1; obar = IR(*bp))
	    bp = &obar->prev;
	  /* Remove OBAR, too. */
	  *bp = obar->prev;
	  lj_ir_nop(obar);
	}
	/* Now emit the new store instead. */
      }
      goto doemit;
    }
    ref = *(refp = &store->prev);
  }
doemit:
  return EMITFOLD;  /* Otherwise we have a conflict or simply no match. */
}

/* -- FLOAD forwarding and FSTORE elimination ----------------------------- */

/* Alias analysis for field access.
** Field loads are cheap and field stores are rare.
** Simple disambiguation based on field types is good enough.
*/
static AliasRet aa_fref(jit_State *J, IRIns *refa, IRIns *refb)
{
  if (refa->op2 != refb->op2)
    return ALIAS_NO;  /* Different fields. */
  if (refa->op1 == refb->op1)
    return ALIAS_MUST;  /* Same field, same object. */
  else if (refa->op2 >= IRFL_TAB_META && refa->op2 <= IRFL_TAB_NOMM)
    return aa_table(J, refa->op1, refb->op1);  /* Disambiguate tables. */
  else
    return ALIAS_MAY;  /* Same field, possibly different object. */
}

/* Only the loads for mutable fields end up here (see FOLD). */
TRef LJ_FASTCALL lj_opt_fwd_fload(jit_State *J)
{
  IRRef oref = fins->op1;  /* Object reference. */
  IRRef fid = fins->op2;  /* Field ID. */
  IRRef lim = oref;  /* Search limit. */
  IRRef ref;

  /* Search for conflicting stores. */
  ref = J->chain[IR_FSTORE];
  while (ref > oref) {
    IRIns *store = IR(ref);
    switch (aa_fref(J, fins, IR(store->op1))) {
    case ALIAS_NO:   break;  /* Continue searching. */
    case ALIAS_MAY:  lim = ref; goto cselim;  /* Limit search for load. */
    case ALIAS_MUST: return store->op2;  /* Store forwarding. */
    }
    ref = store->prev;
  }

  /* No conflicting store: const-fold field loads from allocations. */
  if (fid == IRFL_TAB_META) {
    IRIns *ir = IR(oref);
    if (ir->o == IR_TNEW || ir->o == IR_TDUP)
      return lj_ir_knull(J, IRT_TAB);
  }

cselim:
  /* Try to find a matching load. Below the conflicting store, if any. */
  return lj_opt_cselim(J, lim);
}

/* FSTORE elimination. */
TRef LJ_FASTCALL lj_opt_dse_fstore(jit_State *J)
{
  IRRef fref = fins->op1;  /* FREF reference. */
  IRRef val = fins->op2;  /* Stored value reference. */
  IRIns *xr = IR(fref);
  IRRef1 *refp = &J->chain[IR_FSTORE];
  IRRef ref = *refp;
  while (ref > fref) {  /* Search for redundant or conflicting stores. */
    IRIns *store = IR(ref);
    switch (aa_fref(J, xr, IR(store->op1))) {
    case ALIAS_NO:
      break;  /* Continue searching. */
    case ALIAS_MAY:
      if (store->op2 != val)  /* Conflict if the value is different. */
	goto doemit;
      break;  /* Otherwise continue searching. */
    case ALIAS_MUST:
      if (store->op2 == val &&
	  !(xr->op2 >= IRFL_SBUF_W && xr->op2 <= IRFL_SBUF_R))
	return DROPFOLD;  /* Same value: drop the new store. */
      /* Different value: try to eliminate the redundant store. */
      if (ref > J->chain[IR_LOOP]) {  /* Quick check to avoid crossing LOOP. */
	IRIns *ir;
	/* Check for any intervening guards or conflicting loads. */
	for (ir = IR(J->cur.nins-1); ir > store; ir--)
	  if (irt_isguard(ir->t) || (ir->o == IR_FLOAD && ir->op2 == xr->op2))
	    goto doemit;  /* No elimination possible. */
	/* Remove redundant store from chain and replace with NOP. */
	*refp = store->prev;
	lj_ir_nop(store);
	/* Now emit the new store instead. */
      }
      goto doemit;
    }
    ref = *(refp = &store->prev);
  }
doemit:
  return EMITFOLD;  /* Otherwise we have a conflict or simply no match. */
}

/* Check whether there's no aliasing buffer op between IRFL_SBUF_*. */
int LJ_FASTCALL lj_opt_fwd_sbuf(jit_State *J, IRRef lim)
{
  IRRef ref;
  if (J->chain[IR_BUFPUT] > lim)
    return 0;  /* Conflict. */
  ref = J->chain[IR_CALLS];
  while (ref > lim) {
    IRIns *ir = IR(ref);
    if (ir->op2 >= IRCALL_lj_strfmt_putint && ir->op2 < IRCALL_lj_buf_tostr)
      return 0;  /* Conflict. */
    ref = ir->prev;
  }
  ref = J->chain[IR_CALLL];
  while (ref > lim) {
    IRIns *ir = IR(ref);
    if (ir->op2 >= IRCALL_lj_strfmt_putint && ir->op2 < IRCALL_lj_buf_tostr)
      return 0;  /* Conflict. */
    ref = ir->prev;
  }
  return 1;  /* No conflict. Can safely FOLD/CSE. */
}

/* -- XLOAD forwarding and XSTORE elimination ----------------------------- */

/* Find cdata allocation for a reference (if any). */
static IRIns *aa_findcnew(jit_State *J, IRIns *ir)
{
  while (ir->o == IR_ADD) {
    if (!irref_isk(ir->op1)) {
      IRIns *ir1 = aa_findcnew(J, IR(ir->op1));  /* Left-recursion. */
      if (ir1) return ir1;
    }
    if (irref_isk(ir->op2)) return NULL;
    ir = IR(ir->op2);  /* Flatten right-recursion. */
  }
  return ir->o == IR_CNEW ? ir : NULL;
}

/* Alias analysis for two cdata allocations. */
static AliasRet aa_cnew(jit_State *J, IRIns *refa, IRIns *refb)
{
  IRIns *cnewa = aa_findcnew(J, refa);
  IRIns *cnewb = aa_findcnew(J, refb);
  if (cnewa == cnewb)
    return ALIAS_MAY;  /* Same allocation or neither is an allocation. */
  if (cnewa && cnewb)
    return ALIAS_NO;  /* Two different allocations never alias. */
  if (cnewb) { cnewa = cnewb; refb = refa; }
  return aa_escape(J, cnewa, refb);
}

/* Alias analysis for XLOAD/XSTORE. */
static AliasRet aa_xref(jit_State *J, IRIns *refa, IRIns *xa, IRIns *xb)
{
  ptrdiff_t ofsa = 0, ofsb = 0;
  IRIns *refb = IR(xb->op1);
  IRIns *basea = refa, *baseb = refb;
  if (refa == refb && irt_sametype(xa->t, xb->t))
    return ALIAS_MUST;  /* Shortcut for same refs with identical type. */
  /* Offset-based disambiguation. */
  if (refa->o == IR_ADD && irref_isk(refa->op2)) {
    IRIns *irk = IR(refa->op2);
    basea = IR(refa->op1);
    ofsa = (LJ_64 && irk->o == IR_KINT64) ? (ptrdiff_t)ir_k64(irk)->u64 :
					    (ptrdiff_t)irk->i;
  }
  if (refb->o == IR_ADD && irref_isk(refb->op2)) {
    IRIns *irk = IR(refb->op2);
    baseb = IR(refb->op1);
    ofsb = (LJ_64 && irk->o == IR_KINT64) ? (ptrdiff_t)ir_k64(irk)->u64 :
					    (ptrdiff_t)irk->i;
  }
  /* Treat constified pointers like base vs. base+offset. */
  if (basea->o == IR_KPTR && baseb->o == IR_KPTR) {
    ofsb += (char *)ir_kptr(baseb) - (char *)ir_kptr(basea);
    baseb = basea;
  }
  /* This implements (very) strict aliasing rules.
  ** Different types do NOT alias, except for differences in signedness.
  ** Type punning through unions is allowed (but forces a reload).
  */
  if (basea == baseb) {
    ptrdiff_t sza = irt_size(xa->t), szb = irt_size(xb->t);
    if (ofsa == ofsb) {
      if (sza == szb && irt_isfp(xa->t) == irt_isfp(xb->t))
	return ALIAS_MUST;  /* Same-sized, same-kind. May need to convert. */
    } else if (ofsa + sza <= ofsb || ofsb + szb <= ofsa) {
      return ALIAS_NO;  /* Non-overlapping base+-o1 vs. base+-o2. */
    }
    /* NYI: extract, extend or reinterpret bits (int <-> fp). */
    return ALIAS_MAY;  /* Overlapping or type punning: force reload. */
  }
  if (!irt_sametype(xa->t, xb->t) &&
      !(irt_typerange(xa->t, IRT_I8, IRT_U64) &&
	((xa->t.irt - IRT_I8) ^ (xb->t.irt - IRT_I8)) == 1))
    return ALIAS_NO;
  /* NYI: structural disambiguation. */
  return aa_cnew(J, basea, baseb);  /* Try to disambiguate allocations. */
}

/* Return CSEd reference or 0. Caveat: swaps lower ref to the right! */
static IRRef reassoc_trycse(jit_State *J, IROp op, IRRef op1, IRRef op2)
{
  IRRef ref = J->chain[op];
  IRRef lim = op1;
  if (op2 > lim) { lim = op2; op2 = op1; op1 = lim; }
  while (ref > lim) {
    IRIns *ir = IR(ref);
    if (ir->op1 == op1 && ir->op2 == op2)
      return ref;
    ref = ir->prev;
  }
  return 0;
}

/* Reassociate index references. */
static IRRef reassoc_xref(jit_State *J, IRIns *ir)
{
  ptrdiff_t ofs = 0;
  if (ir->o == IR_ADD && irref_isk(ir->op2)) {  /* Get constant offset. */
    IRIns *irk = IR(ir->op2);
    ofs = (LJ_64 && irk->o == IR_KINT64) ? (ptrdiff_t)ir_k64(irk)->u64 :
					   (ptrdiff_t)irk->i;
    ir = IR(ir->op1);
  }
  if (ir->o == IR_ADD) {  /* Add of base + index. */
    /* Index ref > base ref for loop-carried dependences. Only check op1. */
    IRIns *ir2, *ir1 = IR(ir->op1);
    int32_t shift = 0;
    IRRef idxref;
    /* Determine index shifts. Don't bother with IR_MUL here. */
    if (ir1->o == IR_BSHL && irref_isk(ir1->op2))
      shift = IR(ir1->op2)->i;
    else if (ir1->o == IR_ADD && ir1->op1 == ir1->op2)
      shift = 1;
    else
      ir1 = ir;
    ir2 = IR(ir1->op1);
    /* A non-reassociated add. Must be a loop-carried dependence. */
    if (ir2->o == IR_ADD && irt_isint(ir2->t) && irref_isk(ir2->op2))
      ofs += (ptrdiff_t)IR(ir2->op2)->i << shift;
    else
      return 0;
    idxref = ir2->op1;
    /* Try to CSE the reassociated chain. Give up if not found. */
    if (ir1 != ir &&
	!(idxref = reassoc_trycse(J, ir1->o, idxref,
				  ir1->o == IR_BSHL ? ir1->op2 : idxref)))
      return 0;
    if (!(idxref = reassoc_trycse(J, IR_ADD, idxref, ir->op2)))
      return 0;
    if (ofs != 0) {
      IRRef refk = tref_ref(lj_ir_kintp(J, ofs));
      if (!(idxref = reassoc_trycse(J, IR_ADD, idxref, refk)))
	return 0;
    }
    return idxref;  /* Success, found a reassociated index reference. Phew. */
  }
  return 0;  /* Failure. */
}

/* XLOAD forwarding. */
TRef LJ_FASTCALL lj_opt_fwd_xload(jit_State *J)
{
  IRRef xref = fins->op1;
  IRIns *xr = IR(xref);
  IRRef lim = xref;  /* Search limit. */
  IRRef ref;

  if ((fins->op2 & IRXLOAD_READONLY))
    goto cselim;
  if ((fins->op2 & IRXLOAD_VOLATILE))
    goto doemit;

  /* Search for conflicting stores. */
  ref = J->chain[IR_XSTORE];
retry:
  if (J->chain[IR_CALLXS] > lim) lim = J->chain[IR_CALLXS];
  if (J->chain[IR_XBAR] > lim) lim = J->chain[IR_XBAR];
  while (ref > lim) {
    IRIns *store = IR(ref);
    switch (aa_xref(J, xr, fins, store)) {
    case ALIAS_NO:   break;  /* Continue searching. */
    case ALIAS_MAY:  lim = ref; goto cselim;  /* Limit search for load. */
    case ALIAS_MUST:
      /* Emit conversion if the loaded type doesn't match the forwarded type. */
      if (!irt_sametype(fins->t, IR(store->op2)->t)) {
	IRType dt = irt_type(fins->t), st = irt_type(IR(store->op2)->t);
	if (dt == IRT_I8 || dt == IRT_I16) {  /* Trunc + sign-extend. */
	  st = dt | IRCONV_SEXT;
	  dt = IRT_INT;
	} else if (dt == IRT_U8 || dt == IRT_U16) {  /* Trunc + zero-extend. */
	  st = dt;
	  dt = IRT_INT;
	}
	fins->ot = IRT(IR_CONV, dt);
	fins->op1 = store->op2;
	fins->op2 = (dt<<5)|st;
	return RETRYFOLD;
      }
      return store->op2;  /* Store forwarding. */
    }
    ref = store->prev;
  }

cselim:
  /* Try to find a matching load. Below the conflicting store, if any. */
  ref = J->chain[IR_XLOAD];
  while (ref > lim) {
    /* CSE for XLOAD depends on the type, but not on the IRXLOAD_* flags. */
    if (IR(ref)->op1 == xref && irt_sametype(IR(ref)->t, fins->t))
      return ref;
    ref = IR(ref)->prev;
  }

  /* Reassociate XLOAD across PHIs to handle a[i-1] forwarding case. */
  if (!(fins->op2 & IRXLOAD_READONLY) && J->chain[IR_LOOP] &&
      xref == fins->op1 && (xref = reassoc_xref(J, xr)) != 0) {
    ref = J->chain[IR_XSTORE];
    while (ref > lim)  /* Skip stores that have already been checked. */
      ref = IR(ref)->prev;
    lim = xref;
    xr = IR(xref);
    goto retry;  /* Retry with the reassociated reference. */
  }
doemit:
  return EMITFOLD;
}

/* XSTORE elimination. */
TRef LJ_FASTCALL lj_opt_dse_xstore(jit_State *J)
{
  IRRef xref = fins->op1;
  IRIns *xr = IR(xref);
  IRRef lim = xref;  /* Search limit. */
  IRRef val = fins->op2;  /* Stored value reference. */
  IRRef1 *refp = &J->chain[IR_XSTORE];
  IRRef ref = *refp;
  if (J->chain[IR_CALLXS] > lim) lim = J->chain[IR_CALLXS];
  if (J->chain[IR_XBAR] > lim) lim = J->chain[IR_XBAR];
  if (J->chain[IR_XSNEW] > lim) lim = J->chain[IR_XSNEW];
  while (ref > lim) {  /* Search for redundant or conflicting stores. */
    IRIns *store = IR(ref);
    switch (aa_xref(J, xr, fins, store)) {
    case ALIAS_NO:
      break;  /* Continue searching. */
    case ALIAS_MAY:
      if (store->op2 != val)  /* Conflict if the value is different. */
	goto doemit;
      break;  /* Otherwise continue searching. */
    case ALIAS_MUST:
      if (store->op2 == val)  /* Same value: drop the new store. */
	return DROPFOLD;
      /* Different value: try to eliminate the redundant store. */
      if (ref > J->chain[IR_LOOP]) {  /* Quick check to avoid crossing LOOP. */
	IRIns *ir;
	/* Check for any intervening guards or any XLOADs (no AA performed). */
	for (ir = IR(J->cur.nins-1); ir > store; ir--)
	  if (irt_isguard(ir->t) || ir->o == IR_XLOAD)
	    goto doemit;  /* No elimination possible. */
	/* Remove redundant store from chain and replace with NOP. */
	*refp = store->prev;
	lj_ir_nop(store);
	/* Now emit the new store instead. */
      }
      goto doemit;
    }
    ref = *(refp = &store->prev);
  }
doemit:
  return EMITFOLD;  /* Otherwise we have a conflict or simply no match. */
}

/* -- ASTORE/HSTORE previous type analysis -------------------------------- */

/* Check whether the previous value for a table store is non-nil.
** This can be derived either from a previous store or from a previous
** load (because all loads from tables perform a type check).
**
** The result of the analysis can be used to avoid the metatable check
** and the guard against HREF returning niltv. Both of these are cheap,
** so let's not spend too much effort on the analysis.
**
** A result of 1 is exact: previous value CANNOT be nil.
** A result of 0 is inexact: previous value MAY be nil.
*/
int lj_opt_fwd_wasnonnil(jit_State *J, IROpT loadop, IRRef xref)
{
  /* First check stores. */
  IRRef ref = J->chain[loadop+IRDELTA_L2S];
  while (ref > xref) {
    IRIns *store = IR(ref);
    if (store->op1 == xref) {  /* Same xREF. */
      /* A nil store MAY alias, but a non-nil store MUST alias. */
      return !irt_isnil(store->t);
    } else if (irt_isnil(store->t)) {  /* Must check any nil store. */
      IRRef skref = IR(store->op1)->op2;
      IRRef xkref = IR(xref)->op2;
      /* Same key type MAY alias. Need ALOAD check due to multiple int types. */
      if (loadop == IR_ALOAD || irt_sametype(IR(skref)->t, IR(xkref)->t)) {
	if (skref == xkref || !irref_isk(skref) || !irref_isk(xkref))
	  return 0;  /* A nil store with same const key or var key MAY alias. */
	/* Different const keys CANNOT alias. */
      }  /* Different key types CANNOT alias. */
    }  /* Other non-nil stores MAY alias. */
    ref = store->prev;
  }

  /* Check loads since nothing could be derived from stores. */
  ref = J->chain[loadop];
  while (ref > xref) {
    IRIns *load = IR(ref);
    if (load->op1 == xref) {  /* Same xREF. */
      /* A nil load MAY alias, but a non-nil load MUST alias. */
      return !irt_isnil(load->t);
    }  /* Other non-nil loads MAY alias. */
    ref = load->prev;
  }
  return 0;  /* Nothing derived at all, previous value MAY be nil. */
}

/* ------------------------------------------------------------------------ */

#undef IR
#undef fins
#undef fleft
#undef fright

#endif<|MERGE_RESOLUTION|>--- conflicted
+++ resolved
@@ -229,13 +229,8 @@
 	if (key->o == IR_KSLOT) key = IR(key->op1);
 	lj_ir_kvalue(J->L, &keyv, key);
 	tv = lj_tab_get(J->L, ir_ktab(IR(ir->op1)), &keyv);
-<<<<<<< HEAD
-	lj_assertJ(itype2irt(tv) == irt_type(fins->t),
-		   "mismatched type in constant table");
-=======
 	if (itype2irt(tv) != irt_type(fins->t))
 	  return 0;  /* Type instability in loop-carried dependency. */
->>>>>>> 9f452bbe
 	if (irt_isnum(fins->t))
 	  return lj_ir_knum_u64(J, tv->u64);
 	else if (LJ_DUALNUM && irt_isint(fins->t))
