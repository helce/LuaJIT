##############################################################################
# LuaJIT Makefile. Requires GNU Make.
#
# Please read doc/install.html before changing any variables!
#
# Suitable for POSIX platforms (Linux, *BSD, OSX etc.).
# Also works with MinGW and Cygwin on Windows.
# Please check msvcbuild.bat for building with MSVC on Windows.
#
# Copyright (C) 2005-2023 Mike Pall. See Copyright Notice in luajit.h
##############################################################################

MAJVER=  2
<<<<<<< HEAD
MINVER=  1
RELVER=  0
=======
MINVER=  0
>>>>>>> 50e0fa03
ABIVER=  5.1
NODOTABIVER= 51

##############################################################################
#############################  COMPILER OPTIONS  #############################
##############################################################################
# These options mainly affect the speed of the JIT compiler itself, not the
# speed of the JIT-compiled code. Turn any of the optional settings on by
# removing the '#' in front of them. Make sure you force a full recompile
# with "make clean", followed by "make" if you change any options.
#
DEFAULT_CC = gcc
#
# LuaJIT builds as a native 32 or 64 bit binary by default.
CC= $(DEFAULT_CC)
#
# Use this if you want to force a 32 bit build on a 64 bit multilib OS.
#CC= $(DEFAULT_CC) -m32
#
# Since the assembler part does NOT maintain a frame pointer, it's pointless
# to slow down the C part by not omitting it. Debugging, tracebacks and
# unwinding are not affected -- the assembler part has frame unwind
# information and GCC emits it where needed (x64) or with -g (see CCDEBUG).
CCOPT= -O2 -fomit-frame-pointer
# Use this if you want to generate a smaller binary (but it's slower):
#CCOPT= -Os -fomit-frame-pointer
# Note: it's no longer recommended to use -O3 with GCC 4.x.
# The I-Cache bloat usually outweighs the benefits from aggressive inlining.
#
# Target-specific compiler options:
#
# x86/x64 only: For GCC 4.2 or higher and if you don't intend to distribute
# the binaries to a different machine you could also use: -march=native
#
CCOPT_x86= -march=i686 -msse -msse2 -mfpmath=sse
CCOPT_x64=
CCOPT_arm=
CCOPT_arm64=
CCOPT_ppc=
CCOPT_mips=
#
CCDEBUG=
# Uncomment the next line to generate debug information:
#CCDEBUG= -g
#
CCWARN= -Wall
# Uncomment the next line to enable more warnings:
#CCWARN+= -Wextra -Wdeclaration-after-statement -Wredundant-decls -Wshadow -Wpointer-arith
#
##############################################################################

##############################################################################
################################  BUILD MODE  ################################
##############################################################################
# The default build mode is mixed mode on POSIX. On Windows this is the same
# as dynamic mode.
#
# Mixed mode creates a static + dynamic library and a statically linked luajit.
BUILDMODE= mixed
#
# Static mode creates a static library and a statically linked luajit.
#BUILDMODE= static
#
# Dynamic mode creates a dynamic library and a dynamically linked luajit.
# Note: this executable will only run when the library is installed!
#BUILDMODE= dynamic
#
##############################################################################

##############################################################################
#################################  FEATURES  #################################
##############################################################################
# Enable/disable these features as needed, but make sure you force a full
# recompile with "make clean", followed by "make".
XCFLAGS=
#
# Permanently disable the FFI extension to reduce the size of the LuaJIT
# executable. But please consider that the FFI library is compiled-in,
# but NOT loaded by default. It only allocates any memory, if you actually
# make use of it.
#XCFLAGS+= -DLUAJIT_DISABLE_FFI
#
# Features from Lua 5.2 that are unlikely to break existing code are
# enabled by default. Some other features that *might* break some existing
# code (e.g. __pairs or os.execute() return values) can be enabled here.
# Note: this does not provide full compatibility with Lua 5.2 at this time.
#XCFLAGS+= -DLUAJIT_ENABLE_LUA52COMPAT
#
# Disable the JIT compiler, i.e. turn LuaJIT into a pure interpreter.
#XCFLAGS+= -DLUAJIT_DISABLE_JIT
#
# Some architectures (e.g. PPC) can use either single-number (1) or
# dual-number (2) mode. Uncomment one of these lines to override the
# default mode. Please see LJ_ARCH_NUMMODE in lj_arch.h for details.
#XCFLAGS+= -DLUAJIT_NUMMODE=1
#XCFLAGS+= -DLUAJIT_NUMMODE=2
#
# Disable LJ_GC64 mode for x64.
#XCFLAGS+= -DLUAJIT_DISABLE_GC64
#
##############################################################################

##############################################################################
############################  DEBUGGING SUPPORT  #############################
##############################################################################
# Enable these options as needed, but make sure you force a full recompile
# with "make clean", followed by "make".
# Note that most of these are NOT suitable for benchmarking or release mode!
#
# Use the system provided memory allocator (realloc) instead of the
# bundled memory allocator. This is slower, but sometimes helpful for
# debugging. This option cannot be enabled on x64 without GC64, since
# realloc usually doesn't return addresses in the right address range.
# OTOH this option is mandatory for Valgrind's memcheck tool on x64 and
# the only way to get useful results from it for all other architectures.
#XCFLAGS+= -DLUAJIT_USE_SYSMALLOC
#
# This define is required to run LuaJIT under Valgrind. The Valgrind
# header files must be installed. You should enable debug information, too.
#XCFLAGS+= -DLUAJIT_USE_VALGRIND
#
# This is the client for the GDB JIT API. GDB 7.0 or higher is required
# to make use of it. See lj_gdbjit.c for details. Enabling this causes
# a non-negligible overhead, even when not running under GDB.
#XCFLAGS+= -DLUAJIT_USE_GDBJIT
#
# Turn on assertions for the Lua/C API to debug problems with lua_* calls.
# This is rather slow -- use only while developing C libraries/embeddings.
#XCFLAGS+= -DLUA_USE_APICHECK
#
# Turn on assertions for the whole LuaJIT VM. This significantly slows down
# everything. Use only if you suspect a problem with LuaJIT itself.
#XCFLAGS+= -DLUA_USE_ASSERT
#
##############################################################################
# You probably don't need to change anything below this line!
##############################################################################

##############################################################################
# Host system detection.
##############################################################################

ifeq (Windows,$(findstring Windows,$(OS))$(MSYSTEM)$(TERM))
  HOST_SYS= Windows
else
  HOST_SYS:= $(shell uname -s)
  ifneq (,$(findstring MINGW,$(HOST_SYS)))
    HOST_SYS= Windows
    HOST_MSYS= mingw
  endif
  ifneq (,$(findstring MSYS,$(HOST_SYS)))
    HOST_SYS= Windows
    HOST_MSYS= mingw
  endif
  ifneq (,$(findstring CYGWIN,$(HOST_SYS)))
    HOST_SYS= Windows
    HOST_MSYS= cygwin
  endif
endif

##############################################################################
# Flags and options for host and target.
##############################################################################

# You can override the following variables at the make command line:
#   CC       HOST_CC       STATIC_CC       DYNAMIC_CC
#   CFLAGS   HOST_CFLAGS   TARGET_CFLAGS
#   LDFLAGS  HOST_LDFLAGS  TARGET_LDFLAGS  TARGET_SHLDFLAGS
#   LIBS     HOST_LIBS     TARGET_LIBS
#   CROSS    HOST_SYS      TARGET_SYS      TARGET_FLAGS
#
# Cross-compilation examples:
#   make HOST_CC="gcc -m32" CROSS=i586-mingw32msvc- TARGET_SYS=Windows
#   make HOST_CC="gcc -m32" CROSS=powerpc-linux-gnu-

ASOPTIONS= $(CCOPT) $(CCWARN) $(XCFLAGS) $(CFLAGS)
CCOPTIONS= $(CCDEBUG) $(ASOPTIONS)
LDOPTIONS= $(CCDEBUG) $(LDFLAGS)

HOST_CC= $(CC)
HOST_RM?= rm -f
# If left blank, minilua is built and used. You can supply an installed
# copy of (plain) Lua 5.1 or 5.2, plus Lua BitOp. E.g. with: HOST_LUA=lua
HOST_LUA=

HOST_XCFLAGS= -I.
HOST_XLDFLAGS=
HOST_XLIBS=
HOST_ACFLAGS= $(CCOPTIONS) $(HOST_XCFLAGS) $(TARGET_ARCH) $(HOST_CFLAGS)
HOST_ALDFLAGS= $(LDOPTIONS) $(HOST_XLDFLAGS) $(HOST_LDFLAGS)
HOST_ALIBS= $(HOST_XLIBS) $(LIBS) $(HOST_LIBS)

STATIC_CC = $(CROSS)$(CC)
DYNAMIC_CC = $(CROSS)$(CC) -fPIC
TARGET_CC= $(STATIC_CC)
TARGET_STCC= $(STATIC_CC)
TARGET_DYNCC= $(DYNAMIC_CC)
TARGET_LD= $(CROSS)$(CC)
TARGET_AR= $(CROSS)ar rcus
TARGET_STRIP= $(CROSS)strip

TARGET_LIBPATH= $(or $(PREFIX),/usr/local)/$(or $(MULTILIB),lib)
TARGET_SONAME= libluajit-$(ABIVER).so.$(MAJVER)
TARGET_DYLIBNAME= libluajit-$(ABIVER).$(MAJVER).dylib
TARGET_DYLIBPATH= $(TARGET_LIBPATH)/$(TARGET_DYLIBNAME)
TARGET_DLLNAME= lua$(NODOTABIVER).dll
TARGET_DLLDOTANAME= libluajit-$(ABIVER).dll.a
TARGET_XSHLDFLAGS= -shared -fPIC -Wl,-soname,$(TARGET_SONAME)
TARGET_DYNXLDOPTS=

TARGET_LFSFLAGS= -D_FILE_OFFSET_BITS=64 -D_LARGEFILE_SOURCE
TARGET_XCFLAGS= $(TARGET_LFSFLAGS) -U_FORTIFY_SOURCE
TARGET_XLDFLAGS=
TARGET_XLIBS= -lm
TARGET_TCFLAGS= $(CCOPTIONS) $(TARGET_XCFLAGS) $(TARGET_FLAGS) $(TARGET_CFLAGS)
TARGET_ACFLAGS= $(CCOPTIONS) $(TARGET_XCFLAGS) $(TARGET_FLAGS) $(TARGET_CFLAGS)
TARGET_ASFLAGS= $(ASOPTIONS) $(TARGET_XCFLAGS) $(TARGET_FLAGS) $(TARGET_CFLAGS)
TARGET_ALDFLAGS= $(LDOPTIONS) $(TARGET_XLDFLAGS) $(TARGET_FLAGS) $(TARGET_LDFLAGS)
TARGET_ASHLDFLAGS= $(LDOPTIONS) $(TARGET_XSHLDFLAGS) $(TARGET_FLAGS) $(TARGET_SHLDFLAGS)
TARGET_ALIBS= $(TARGET_XLIBS) $(LIBS) $(TARGET_LIBS)

TARGET_TESTARCH=$(shell $(TARGET_CC) $(TARGET_TCFLAGS) -E lj_arch.h -dM)
ifneq (,$(findstring LJ_TARGET_X64 ,$(TARGET_TESTARCH)))
  TARGET_LJARCH= x64
else
ifneq (,$(findstring LJ_TARGET_X86 ,$(TARGET_TESTARCH)))
  TARGET_LJARCH= x86
else
ifneq (,$(findstring LJ_TARGET_ARM ,$(TARGET_TESTARCH)))
  TARGET_LJARCH= arm
else
ifneq (,$(findstring LJ_TARGET_ARM64 ,$(TARGET_TESTARCH)))
  ifneq (,$(findstring __AARCH64EB__ ,$(TARGET_TESTARCH)))
    TARGET_ARCH= -D__AARCH64EB__=1
  endif
  TARGET_LJARCH= arm64
else
ifneq (,$(findstring LJ_TARGET_PPC ,$(TARGET_TESTARCH)))
  ifneq (,$(findstring LJ_LE 1,$(TARGET_TESTARCH)))
    TARGET_ARCH= -DLJ_ARCH_ENDIAN=LUAJIT_LE
  else
    TARGET_ARCH= -DLJ_ARCH_ENDIAN=LUAJIT_BE
  endif
  TARGET_LJARCH= ppc
else
ifneq (,$(findstring LJ_TARGET_MIPS ,$(TARGET_TESTARCH)))
  ifneq (,$(findstring MIPSEL ,$(TARGET_TESTARCH)))
    TARGET_ARCH= -D__MIPSEL__=1
  endif
  ifneq (,$(findstring LJ_TARGET_MIPS64 ,$(TARGET_TESTARCH)))
    TARGET_LJARCH= mips64
  else
    TARGET_LJARCH= mips
  endif
else
  $(error Unsupported target architecture)
endif
endif
endif
endif
endif
endif

ifneq (,$(findstring LJ_TARGET_PS3 1,$(TARGET_TESTARCH)))
  TARGET_SYS= PS3
  TARGET_ARCH+= -D__CELLOS_LV2__
  TARGET_XCFLAGS+= -DLUAJIT_USE_SYSMALLOC
  TARGET_XLIBS+= -lpthread
endif

TARGET_XCFLAGS+= $(CCOPT_$(TARGET_LJARCH))
TARGET_ARCH+= $(patsubst %,-DLUAJIT_TARGET=LUAJIT_ARCH_%,$(TARGET_LJARCH))

ifneq (,$(PREFIX))
ifneq (/usr/local,$(PREFIX))
  TARGET_XCFLAGS+= -DLUA_ROOT=\"$(PREFIX)\"
  ifneq (/usr,$(PREFIX))
    TARGET_DYNXLDOPTS= -Wl,-rpath,$(TARGET_LIBPATH)
  endif
endif
endif
ifneq (,$(MULTILIB))
  TARGET_XCFLAGS+= -DLUA_MULTILIB=\"$(MULTILIB)\"
endif
ifneq (,$(LMULTILIB))
  TARGET_XCFLAGS+= -DLUA_LMULTILIB=\"$(LMULTILIB)\"
endif

##############################################################################
# Target system detection.
##############################################################################

TARGET_SYS?= $(HOST_SYS)
ifeq (Windows,$(TARGET_SYS))
  TARGET_STRIP+= --strip-unneeded
  TARGET_XSHLDFLAGS= -shared -Wl,--out-implib,$(TARGET_DLLDOTANAME)
  TARGET_DYNXLDOPTS=
else
  TARGET_AR+= 2>/dev/null
ifeq (,$(shell $(TARGET_CC) -o /dev/null -c -x c /dev/null -fno-stack-protector 2>/dev/null || echo 1))
  TARGET_XCFLAGS+= -fno-stack-protector
endif
ifeq (Darwin,$(TARGET_SYS))
  ifeq (,$(MACOSX_DEPLOYMENT_TARGET))
    $(error missing: export MACOSX_DEPLOYMENT_TARGET=XX.YY)
  endif
  TARGET_STRIP+= -x
  TARGET_XCFLAGS+= -DLUAJIT_UNWIND_EXTERNAL
  TARGET_XSHLDFLAGS= -dynamiclib -single_module -undefined dynamic_lookup -fPIC
  TARGET_DYNXLDOPTS=
<<<<<<< HEAD
  TARGET_XSHLDFLAGS+= -install_name $(TARGET_DYLIBPATH) -compatibility_version $(MAJVER).$(MINVER) -current_version $(MAJVER).$(MINVER).$(RELVER)
=======
  TARGET_XSHLDFLAGS+= -install_name $(TARGET_DYLIBPATH) -compatibility_version $(MAJVER).$(MINVER) -current_version $(MAJVER).$(MINVER).255
  ifeq (x64,$(TARGET_LJARCH))
    TARGET_XLDFLAGS+= -pagezero_size 10000 -image_base 100000000
    TARGET_XSHLDFLAGS+= -image_base 7fff04c4a000
  endif
>>>>>>> 50e0fa03
else
ifeq (iOS,$(TARGET_SYS))
  TARGET_STRIP+= -x
  TARGET_XSHLDFLAGS= -dynamiclib -single_module -undefined dynamic_lookup -fPIC
  TARGET_DYNXLDOPTS=
<<<<<<< HEAD
  TARGET_XSHLDFLAGS+= -install_name $(TARGET_DYLIBPATH) -compatibility_version $(MAJVER).$(MINVER) -current_version $(MAJVER).$(MINVER).$(RELVER)
  ifeq (arm64,$(TARGET_LJARCH))
    TARGET_XCFLAGS+= -fno-omit-frame-pointer
  endif
=======
  TARGET_XSHLDFLAGS+= -install_name $(TARGET_DYLIBPATH) -compatibility_version $(MAJVER).$(MINVER) -current_version $(MAJVER).$(MINVER).255
>>>>>>> 50e0fa03
else
  ifeq (,$(findstring LJ_NO_UNWIND 1,$(TARGET_TESTARCH)))
    # Find out whether the target toolchain always generates unwind tables.
    TARGET_TESTUNWIND=$(shell exec 2>/dev/null; echo 'extern void b(void);int a(void){b();return 0;}' | $(TARGET_CC) -c -x c - -o tmpunwind.o && { grep -qa -e eh_frame -e __unwind_info tmpunwind.o || grep -qU -e eh_frame -e __unwind_info tmpunwind.o; } && echo E; rm -f tmpunwind.o)
    ifneq (,$(findstring E,$(TARGET_TESTUNWIND)))
      TARGET_XCFLAGS+= -DLUAJIT_UNWIND_EXTERNAL
    endif
  endif
  ifneq (SunOS,$(TARGET_SYS))
    ifneq (PS3,$(TARGET_SYS))
      TARGET_XLDFLAGS+= -Wl,-E
    endif
  endif
  ifeq (Linux,$(TARGET_SYS))
    TARGET_XLIBS+= -ldl
  endif
  ifeq (GNU/kFreeBSD,$(TARGET_SYS))
    TARGET_XLIBS+= -ldl
  endif
endif
endif
endif

ifneq ($(HOST_SYS),$(TARGET_SYS))
  ifeq (Windows,$(TARGET_SYS))
    HOST_XCFLAGS+= -malign-double -DLUAJIT_OS=LUAJIT_OS_WINDOWS
  else
  ifeq (Linux,$(TARGET_SYS))
    HOST_XCFLAGS+= -DLUAJIT_OS=LUAJIT_OS_LINUX
  else
  ifeq (Darwin,$(TARGET_SYS))
    HOST_XCFLAGS+= -DLUAJIT_OS=LUAJIT_OS_OSX
  else
  ifeq (iOS,$(TARGET_SYS))
    HOST_XCFLAGS+= -DLUAJIT_OS=LUAJIT_OS_OSX -DTARGET_OS_IPHONE=1
  else
    HOST_XCFLAGS+= -DLUAJIT_OS=LUAJIT_OS_OTHER
  endif
  endif
  endif
  endif
endif

ifneq (,$(CCDEBUG))
  TARGET_STRIP= @:
endif

##############################################################################
# Files and pathnames.
##############################################################################

MINILUA_O= host/minilua.o
MINILUA_LIBS= -lm
MINILUA_T= host/minilua
MINILUA_X= $(MINILUA_T)
MINILUA_DEP=

ifeq (,$(HOST_LUA))
  HOST_LUA= $(MINILUA_X)
  MINILUA_DEP= $(MINILUA_T)
endif

DASM_DIR= ../dynasm
DASM= $(HOST_LUA) $(DASM_DIR)/dynasm.lua
DASM_XFLAGS=
DASM_AFLAGS=
DASM_ARCH= $(TARGET_LJARCH)

ifneq (,$(findstring LJ_LE 1,$(TARGET_TESTARCH)))
  DASM_AFLAGS+= -D ENDIAN_LE
else
  DASM_AFLAGS+= -D ENDIAN_BE
endif
ifneq (,$(findstring LJ_ARCH_BITS 64,$(TARGET_TESTARCH)))
  DASM_AFLAGS+= -D P64
endif
ifneq (,$(findstring LJ_HASJIT 1,$(TARGET_TESTARCH)))
  DASM_AFLAGS+= -D JIT
endif
ifneq (,$(findstring LJ_HASFFI 1,$(TARGET_TESTARCH)))
  DASM_AFLAGS+= -D FFI
endif
ifneq (,$(findstring LJ_DUALNUM 1,$(TARGET_TESTARCH)))
  DASM_AFLAGS+= -D DUALNUM
endif
ifneq (,$(findstring LJ_ARCH_HASFPU 1,$(TARGET_TESTARCH)))
  DASM_AFLAGS+= -D FPU
  TARGET_ARCH+= -DLJ_ARCH_HASFPU=1
else
  TARGET_ARCH+= -DLJ_ARCH_HASFPU=0
endif
ifeq (,$(findstring LJ_ABI_SOFTFP 1,$(TARGET_TESTARCH)))
  DASM_AFLAGS+= -D HFABI
  TARGET_ARCH+= -DLJ_ABI_SOFTFP=0
else
  TARGET_ARCH+= -DLJ_ABI_SOFTFP=1
endif
ifneq (,$(findstring LJ_NO_UNWIND 1,$(TARGET_TESTARCH)))
  DASM_AFLAGS+= -D NO_UNWIND
  TARGET_ARCH+= -DLUAJIT_NO_UNWIND
endif
ifneq (,$(findstring LJ_ABI_PAUTH 1,$(TARGET_TESTARCH)))
  DASM_AFLAGS+= -D PAUTH
  TARGET_ARCH+= -DLJ_ABI_PAUTH=1
endif
DASM_AFLAGS+= -D VER=$(subst LJ_ARCH_VERSION_,,$(filter LJ_ARCH_VERSION_%,$(subst LJ_ARCH_VERSION ,LJ_ARCH_VERSION_,$(TARGET_TESTARCH))))
ifeq (Windows,$(TARGET_SYS))
  DASM_AFLAGS+= -D WIN
endif
ifeq (x64,$(TARGET_LJARCH))
  ifeq (,$(findstring LJ_FR2 1,$(TARGET_TESTARCH)))
    DASM_ARCH= x86
  endif
else
ifeq (arm,$(TARGET_LJARCH))
  ifeq (iOS,$(TARGET_SYS))
    DASM_AFLAGS+= -D IOS
  endif
else
ifneq (,$(findstring LJ_TARGET_MIPSR6 ,$(TARGET_TESTARCH)))
  DASM_AFLAGS+= -D MIPSR6
endif
ifeq (ppc,$(TARGET_LJARCH))
  ifneq (,$(findstring LJ_ARCH_SQRT 1,$(TARGET_TESTARCH)))
    DASM_AFLAGS+= -D SQRT
  endif
  ifneq (,$(findstring LJ_ARCH_ROUND 1,$(TARGET_TESTARCH)))
    DASM_AFLAGS+= -D ROUND
  endif
  ifneq (,$(findstring LJ_ARCH_PPC32ON64 1,$(TARGET_TESTARCH)))
    DASM_AFLAGS+= -D GPR64
  endif
  ifeq (PS3,$(TARGET_SYS))
    DASM_AFLAGS+= -D PPE -D TOC
  endif
endif
endif
endif

DASM_FLAGS= $(DASM_XFLAGS) $(DASM_AFLAGS)
DASM_DASC= vm_$(DASM_ARCH).dasc

GIT= git
GIT_RELVER= [ -d ../.git ] && $(GIT) show -s --format=%ct >luajit_relver.txt 2>/dev/null || cat ../.relver >luajit_relver.txt 2>/dev/null || :
GIT_DEP= $(wildcard ../.git/HEAD ../.git/refs/heads/*)

BUILDVM_O= host/buildvm.o host/buildvm_asm.o host/buildvm_peobj.o \
	   host/buildvm_lib.o host/buildvm_fold.o
BUILDVM_T= host/buildvm
BUILDVM_X= $(BUILDVM_T)

HOST_O= $(MINILUA_O) $(BUILDVM_O)
HOST_T= $(MINILUA_T) $(BUILDVM_T)

LJVM_S= lj_vm.S
LJVM_O= lj_vm.o
LJVM_BOUT= $(LJVM_S)
LJVM_MODE= elfasm

LJLIB_O= lib_base.o lib_math.o lib_bit.o lib_string.o lib_table.o \
	 lib_io.o lib_os.o lib_package.o lib_debug.o lib_jit.o lib_ffi.o \
	 lib_buffer.o
LJLIB_C= $(LJLIB_O:.o=.c)

LJCORE_O= lj_assert.o lj_gc.o lj_err.o lj_char.o lj_bc.o lj_obj.o lj_buf.o \
	  lj_str.o lj_tab.o lj_func.o lj_udata.o lj_meta.o lj_debug.o \
	  lj_prng.o lj_state.o lj_dispatch.o lj_vmevent.o lj_vmmath.o \
	  lj_strscan.o lj_strfmt.o lj_strfmt_num.o lj_serialize.o \
	  lj_api.o lj_profile.o \
	  lj_lex.o lj_parse.o lj_bcread.o lj_bcwrite.o lj_load.o \
	  lj_ir.o lj_opt_mem.o lj_opt_fold.o lj_opt_narrow.o \
	  lj_opt_dce.o lj_opt_loop.o lj_opt_split.o lj_opt_sink.o \
	  lj_mcode.o lj_snap.o lj_record.o lj_crecord.o lj_ffrecord.o \
	  lj_asm.o lj_trace.o lj_gdbjit.o \
	  lj_ctype.o lj_cdata.o lj_cconv.o lj_ccall.o lj_ccallback.o \
	  lj_carith.o lj_clib.o lj_cparse.o \
	  lj_lib.o lj_alloc.o lib_aux.o \
	  $(LJLIB_O) lib_init.o

LJVMCORE_O= $(LJVM_O) $(LJCORE_O)
LJVMCORE_DYNO= $(LJVMCORE_O:.o=_dyn.o)

LIB_VMDEF= jit/vmdef.lua
LIB_VMDEFP= $(LIB_VMDEF)

LUAJIT_O= luajit.o
LUAJIT_A= libluajit.a
LUAJIT_SO= libluajit.so
LUAJIT_T= luajit

ALL_T= $(LUAJIT_T) $(LUAJIT_A) $(LUAJIT_SO) $(HOST_T)
ALL_HDRGEN= lj_bcdef.h lj_ffdef.h lj_libdef.h lj_recdef.h lj_folddef.h \
	    host/buildvm_arch.h luajit.h
ALL_GEN= $(LJVM_S) $(ALL_HDRGEN) luajit_relver.txt $(LIB_VMDEFP)
WIN_RM= *.obj *.lib *.exp *.dll *.exe *.manifest *.pdb *.ilk
ALL_RM= $(ALL_T) $(ALL_GEN) *.o host/*.o $(WIN_RM)

##############################################################################
# Build mode handling.
##############################################################################

# Mixed mode defaults.
TARGET_O= $(LUAJIT_A)
TARGET_T= $(LUAJIT_T) $(LUAJIT_SO)
TARGET_DEP= $(LIB_VMDEF) $(LUAJIT_SO)

ifeq (Windows,$(TARGET_SYS))
  TARGET_DYNCC= $(STATIC_CC)
  LJVM_MODE= peobj
  LJVM_BOUT= $(LJVM_O)
  LUAJIT_T= luajit.exe
  ifeq (cygwin,$(HOST_MSYS))
    LUAJIT_SO= cyg$(TARGET_DLLNAME)
  else
    LUAJIT_SO= $(TARGET_DLLNAME)
  endif
  # Mixed mode is not supported on Windows. And static mode doesn't work well.
  # C modules cannot be loaded, because they bind to lua51.dll.
  ifneq (static,$(BUILDMODE))
    BUILDMODE= dynamic
    TARGET_XCFLAGS+= -DLUA_BUILD_AS_DLL
  endif
endif
ifeq (Darwin,$(TARGET_SYS))
  LJVM_MODE= machasm
endif
ifeq (iOS,$(TARGET_SYS))
  LJVM_MODE= machasm
endif
ifeq (SunOS,$(TARGET_SYS))
  BUILDMODE= static
endif
ifeq (PS3,$(TARGET_SYS))
  BUILDMODE= static
endif

ifeq (Windows,$(HOST_SYS))
  MINILUA_T= host/minilua.exe
  BUILDVM_T= host/buildvm.exe
  ifeq (,$(HOST_MSYS))
    MINILUA_X= host\minilua
    BUILDVM_X= host\buildvm
    ALL_RM:= $(subst /,\,$(ALL_RM))
    HOST_RM= del
  endif
endif

ifeq (static,$(BUILDMODE))
  TARGET_DYNCC= @:
  TARGET_T= $(LUAJIT_T)
  TARGET_DEP= $(LIB_VMDEF)
else
ifeq (dynamic,$(BUILDMODE))
  ifneq (Windows,$(TARGET_SYS))
    TARGET_CC= $(DYNAMIC_CC)
  endif
  TARGET_DYNCC= @:
  LJVMCORE_DYNO= $(LJVMCORE_O)
  TARGET_O= $(LUAJIT_SO)
  TARGET_XLDFLAGS+= $(TARGET_DYNXLDOPTS)
else
ifeq (Darwin,$(TARGET_SYS))
  TARGET_DYNCC= @:
  LJVMCORE_DYNO= $(LJVMCORE_O)
endif
ifeq (iOS,$(TARGET_SYS))
  TARGET_DYNCC= @:
  LJVMCORE_DYNO= $(LJVMCORE_O)
endif
endif
endif

Q= @
E= @echo
#Q=
#E= @:

##############################################################################
# Make targets.
##############################################################################

default all:	$(TARGET_T)

amalg:
	$(MAKE) all "LJCORE_O=ljamalg.o"

clean:
	$(HOST_RM) $(ALL_RM)

libbc:
	./$(LUAJIT_T) host/genlibbc.lua -o host/buildvm_libbc.h $(LJLIB_C)
	$(MAKE) all

depend:
	@for file in $(ALL_HDRGEN); do \
	  test -f $$file || touch $$file; \
	  done
	@$(HOST_CC) $(HOST_ACFLAGS) -MM *.c host/*.c | \
	  sed -e "s| [^ ]*/dasm_\S*\.h||g" \
	      -e "s|^\([^l ]\)|host/\1|" \
	      -e "s| lj_target_\S*\.h| lj_target_*.h|g" \
	      -e "s| lj_emit_\S*\.h| lj_emit_*.h|g" \
	      -e "s| lj_asm_\S*\.h| lj_asm_*.h|g" >Makefile.dep
	@for file in $(ALL_HDRGEN); do \
	  test -s $$file || $(HOST_RM) $$file; \
	  done

.PHONY: default all amalg clean libbc depend

##############################################################################
# Rules for generated files.
##############################################################################

$(MINILUA_T): $(MINILUA_O)
	$(E) "HOSTLINK  $@"
	$(Q)$(HOST_CC) $(HOST_ALDFLAGS) -o $@ $(MINILUA_O) $(MINILUA_LIBS) $(HOST_ALIBS)

<<<<<<< HEAD
host/buildvm_arch.h: $(DASM_DASC) $(DASM_DEP) $(DASM_DIR)/*.lua lj_arch.h lua.h luaconf.h
=======
luajit.h: $(MINILUA_DEP) $(GIT_DEP) luajit_rolling.h
	$(E) "VERSION   $@"
	$(Q)$(GIT_RELVER)
	$(Q)$(HOST_LUA) host/genversion.lua

host/buildvm_arch.h: $(DASM_DASC) $(MINILUA_DEP) lj_arch.h lua.h luaconf.h
>>>>>>> 50e0fa03
	$(E) "DYNASM    $@"
	$(Q)$(DASM) $(DASM_FLAGS) -o $@ $(DASM_DASC)

host/buildvm.o: $(DASM_DIR)/dasm_*.h

$(BUILDVM_T): $(BUILDVM_O)
	$(E) "HOSTLINK  $@"
	$(Q)$(HOST_CC) $(HOST_ALDFLAGS) -o $@ $(BUILDVM_O) $(HOST_ALIBS)

$(LJVM_BOUT): $(BUILDVM_T)
	$(E) "BUILDVM   $@"
	$(Q)$(BUILDVM_X) -m $(LJVM_MODE) -o $@

lj_bcdef.h: $(BUILDVM_T) $(LJLIB_C)
	$(E) "BUILDVM   $@"
	$(Q)$(BUILDVM_X) -m bcdef -o $@ $(LJLIB_C)

lj_ffdef.h: $(BUILDVM_T) $(LJLIB_C)
	$(E) "BUILDVM   $@"
	$(Q)$(BUILDVM_X) -m ffdef -o $@ $(LJLIB_C)

lj_libdef.h: $(BUILDVM_T) $(LJLIB_C)
	$(E) "BUILDVM   $@"
	$(Q)$(BUILDVM_X) -m libdef -o $@ $(LJLIB_C)

lj_recdef.h: $(BUILDVM_T) $(LJLIB_C)
	$(E) "BUILDVM   $@"
	$(Q)$(BUILDVM_X) -m recdef -o $@ $(LJLIB_C)

$(LIB_VMDEF): $(BUILDVM_T) $(LJLIB_C)
	$(E) "BUILDVM   $@"
	$(Q)$(BUILDVM_X) -m vmdef -o $(LIB_VMDEFP) $(LJLIB_C)

lj_folddef.h: $(BUILDVM_T) lj_opt_fold.c
	$(E) "BUILDVM   $@"
	$(Q)$(BUILDVM_X) -m folddef -o $@ lj_opt_fold.c

##############################################################################
# Object file rules.
##############################################################################

%.o: %.c
	$(E) "CC        $@"
	$(Q)$(TARGET_DYNCC) $(TARGET_ACFLAGS) -c -o $(@:.o=_dyn.o) $<
	$(Q)$(TARGET_CC) $(TARGET_ACFLAGS) -c -o $@ $<

%.o: %.S
	$(E) "ASM       $@"
	$(Q)$(TARGET_DYNCC) $(TARGET_ASFLAGS) -c -o $(@:.o=_dyn.o) $<
	$(Q)$(TARGET_CC) $(TARGET_ASFLAGS) -c -o $@ $<

$(LUAJIT_O):
	$(E) "CC        $@"
	$(Q)$(TARGET_STCC) $(TARGET_ACFLAGS) -c -o $@ $<

$(HOST_O): %.o: %.c
	$(E) "HOSTCC    $@"
	$(Q)$(HOST_CC) $(HOST_ACFLAGS) -c -o $@ $<

include Makefile.dep

##############################################################################
# Target file rules.
##############################################################################

$(LUAJIT_A): $(LJVMCORE_O)
	$(E) "AR        $@"
	$(Q)$(TARGET_AR) $@ $(LJVMCORE_O)

# The dependency on _O, but linking with _DYNO is intentional.
$(LUAJIT_SO): $(LJVMCORE_O)
	$(E) "DYNLINK   $@"
	$(Q)$(TARGET_LD) $(TARGET_ASHLDFLAGS) -o $@ $(LJVMCORE_DYNO) $(TARGET_ALIBS)
	$(Q)$(TARGET_STRIP) $@

$(LUAJIT_T): $(TARGET_O) $(LUAJIT_O) $(TARGET_DEP)
	$(E) "LINK      $@"
	$(Q)$(TARGET_LD) $(TARGET_ALDFLAGS) -o $@ $(LUAJIT_O) $(TARGET_O) $(TARGET_ALIBS)
	$(Q)$(TARGET_STRIP) $@
	$(E) "OK        Successfully built LuaJIT"

##############################################################################<|MERGE_RESOLUTION|>--- conflicted
+++ resolved
@@ -11,12 +11,7 @@
 ##############################################################################
 
 MAJVER=  2
-<<<<<<< HEAD
 MINVER=  1
-RELVER=  0
-=======
-MINVER=  0
->>>>>>> 50e0fa03
 ABIVER=  5.1
 NODOTABIVER= 51
 
@@ -327,28 +322,16 @@
   TARGET_XCFLAGS+= -DLUAJIT_UNWIND_EXTERNAL
   TARGET_XSHLDFLAGS= -dynamiclib -single_module -undefined dynamic_lookup -fPIC
   TARGET_DYNXLDOPTS=
-<<<<<<< HEAD
-  TARGET_XSHLDFLAGS+= -install_name $(TARGET_DYLIBPATH) -compatibility_version $(MAJVER).$(MINVER) -current_version $(MAJVER).$(MINVER).$(RELVER)
-=======
   TARGET_XSHLDFLAGS+= -install_name $(TARGET_DYLIBPATH) -compatibility_version $(MAJVER).$(MINVER) -current_version $(MAJVER).$(MINVER).255
-  ifeq (x64,$(TARGET_LJARCH))
-    TARGET_XLDFLAGS+= -pagezero_size 10000 -image_base 100000000
-    TARGET_XSHLDFLAGS+= -image_base 7fff04c4a000
-  endif
->>>>>>> 50e0fa03
 else
 ifeq (iOS,$(TARGET_SYS))
   TARGET_STRIP+= -x
   TARGET_XSHLDFLAGS= -dynamiclib -single_module -undefined dynamic_lookup -fPIC
   TARGET_DYNXLDOPTS=
-<<<<<<< HEAD
-  TARGET_XSHLDFLAGS+= -install_name $(TARGET_DYLIBPATH) -compatibility_version $(MAJVER).$(MINVER) -current_version $(MAJVER).$(MINVER).$(RELVER)
+  TARGET_XSHLDFLAGS+= -install_name $(TARGET_DYLIBPATH) -compatibility_version $(MAJVER).$(MINVER) -current_version $(MAJVER).$(MINVER).255
   ifeq (arm64,$(TARGET_LJARCH))
     TARGET_XCFLAGS+= -fno-omit-frame-pointer
   endif
-=======
-  TARGET_XSHLDFLAGS+= -install_name $(TARGET_DYLIBPATH) -compatibility_version $(MAJVER).$(MINVER) -current_version $(MAJVER).$(MINVER).255
->>>>>>> 50e0fa03
 else
   ifeq (,$(findstring LJ_NO_UNWIND 1,$(TARGET_TESTARCH)))
     # Find out whether the target toolchain always generates unwind tables.
@@ -666,16 +649,12 @@
 	$(E) "HOSTLINK  $@"
 	$(Q)$(HOST_CC) $(HOST_ALDFLAGS) -o $@ $(MINILUA_O) $(MINILUA_LIBS) $(HOST_ALIBS)
 
-<<<<<<< HEAD
-host/buildvm_arch.h: $(DASM_DASC) $(DASM_DEP) $(DASM_DIR)/*.lua lj_arch.h lua.h luaconf.h
-=======
 luajit.h: $(MINILUA_DEP) $(GIT_DEP) luajit_rolling.h
 	$(E) "VERSION   $@"
 	$(Q)$(GIT_RELVER)
 	$(Q)$(HOST_LUA) host/genversion.lua
 
 host/buildvm_arch.h: $(DASM_DASC) $(MINILUA_DEP) lj_arch.h lua.h luaconf.h
->>>>>>> 50e0fa03
 	$(E) "DYNASM    $@"
 	$(Q)$(DASM) $(DASM_FLAGS) -o $@ $(DASM_DASC)
 
