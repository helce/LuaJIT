/*
** IR assembler (SSA IR -> machine code).
** Copyright (C) 2005-2013 Mike Pall. See Copyright Notice in luajit.h
*/

#define lj_asm_c
#define LUA_CORE

#include "lj_obj.h"

#if LJ_HASJIT

#include "lj_gc.h"
#include "lj_str.h"
#include "lj_tab.h"
#include "lj_frame.h"
#if LJ_HASFFI
#include "lj_ctype.h"
#endif
#include "lj_ir.h"
#include "lj_jit.h"
#include "lj_ircall.h"
#include "lj_iropt.h"
#include "lj_mcode.h"
#include "lj_iropt.h"
#include "lj_trace.h"
#include "lj_snap.h"
#include "lj_asm.h"
#include "lj_dispatch.h"
#include "lj_vm.h"
#include "lj_target.h"

#ifdef LUA_USE_ASSERT
#include <stdio.h>
#endif

/* -- Assembler state and common macros ----------------------------------- */

/* Assembler state. */
typedef struct ASMState {
  RegCost cost[RID_MAX];  /* Reference and blended allocation cost for regs. */

  MCode *mcp;		/* Current MCode pointer (grows down). */
  MCode *mclim;		/* Lower limit for MCode memory + red zone. */
#ifdef LUA_USE_ASSERT
  MCode *mcp_prev;	/* Red zone overflow check. */
#endif

  IRIns *ir;		/* Copy of pointer to IR instructions/constants. */
  jit_State *J;		/* JIT compiler state. */

#if LJ_TARGET_X86ORX64
  x86ModRM mrm;		/* Fused x86 address operand. */
#endif

  RegSet freeset;	/* Set of free registers. */
  RegSet modset;	/* Set of registers modified inside the loop. */
  RegSet weakset;	/* Set of weakly referenced registers. */
  RegSet phiset;	/* Set of PHI registers. */

  uint32_t flags;	/* Copy of JIT compiler flags. */
  int loopinv;		/* Loop branch inversion (0:no, 1:yes, 2:yes+CC_P). */

  int32_t evenspill;	/* Next even spill slot. */
  int32_t oddspill;	/* Next odd spill slot (or 0). */

  IRRef curins;		/* Reference of current instruction. */
  IRRef stopins;	/* Stop assembly before hitting this instruction. */
  IRRef orignins;	/* Original T->nins. */

  IRRef snapref;	/* Current snapshot is active after this reference. */
  IRRef snaprename;	/* Rename highwater mark for snapshot check. */
  SnapNo snapno;	/* Current snapshot number. */
  SnapNo loopsnapno;	/* Loop snapshot number. */

  IRRef fuseref;	/* Fusion limit (loopref, 0 or FUSE_DISABLED). */
  IRRef sectref;	/* Section base reference (loopref or 0). */
  IRRef loopref;	/* Reference of LOOP instruction (or 0). */

  BCReg topslot;	/* Number of slots for stack check (unless 0). */
  int32_t gcsteps;	/* Accumulated number of GC steps (per section). */

  GCtrace *T;		/* Trace to assemble. */
  GCtrace *parent;	/* Parent trace (or NULL). */

  MCode *mcbot;		/* Bottom of reserved MCode. */
  MCode *mctop;		/* Top of generated MCode. */
  MCode *mcloop;	/* Pointer to loop MCode (or NULL). */
  MCode *invmcp;	/* Points to invertible loop branch (or NULL). */
  MCode *flagmcp;	/* Pending opportunity to merge flag setting ins. */
  MCode *realign;	/* Realign loop if not NULL. */

#ifdef RID_NUM_KREF
  int32_t krefk[RID_NUM_KREF];
#endif
  IRRef1 phireg[RID_MAX];  /* PHI register references. */
  uint16_t parentmap[LJ_MAX_JSLOTS];  /* Parent instruction to RegSP map. */
} ASMState;

#define IR(ref)			(&as->ir[(ref)])

#define ASMREF_TMP1		REF_TRUE	/* Temp. register. */
#define ASMREF_TMP2		REF_FALSE	/* Temp. register. */
#define ASMREF_L		REF_NIL		/* Stores register for L. */

/* Check for variant to invariant references. */
#define iscrossref(as, ref)	((ref) < as->sectref)

/* Inhibit memory op fusion from variant to invariant references. */
#define FUSE_DISABLED		(~(IRRef)0)
#define mayfuse(as, ref)	((ref) > as->fuseref)
#define neverfuse(as)		(as->fuseref == FUSE_DISABLED)
#define canfuse(as, ir)		(!neverfuse(as) && !irt_isphi((ir)->t))
#define opisfusableload(o) \
  ((o) == IR_ALOAD || (o) == IR_HLOAD || (o) == IR_ULOAD || \
   (o) == IR_FLOAD || (o) == IR_XLOAD || (o) == IR_SLOAD || (o) == IR_VLOAD)

/* Sparse limit checks using a red zone before the actual limit. */
#define MCLIM_REDZONE	64

static LJ_NORET LJ_NOINLINE void asm_mclimit(ASMState *as)
{
  lj_mcode_limiterr(as->J, (size_t)(as->mctop - as->mcp + 4*MCLIM_REDZONE));
}

static LJ_AINLINE void checkmclim(ASMState *as)
{
#ifdef LUA_USE_ASSERT
  if (as->mcp + MCLIM_REDZONE < as->mcp_prev) {
    IRIns *ir = IR(as->curins+1);
    fprintf(stderr, "RED ZONE OVERFLOW: %p IR %04d  %02d %04d %04d\n", as->mcp,
	    as->curins+1-REF_BIAS, ir->o, ir->op1-REF_BIAS, ir->op2-REF_BIAS);
    lua_assert(0);
  }
#endif
  if (LJ_UNLIKELY(as->mcp < as->mclim)) asm_mclimit(as);
#ifdef LUA_USE_ASSERT
  as->mcp_prev = as->mcp;
#endif
}

#ifdef RID_NUM_KREF
#define ra_iskref(ref)		((ref) < RID_NUM_KREF)
#define ra_krefreg(ref)		((Reg)(RID_MIN_KREF + (Reg)(ref)))
#define ra_krefk(as, ref)	(as->krefk[(ref)])

static LJ_AINLINE void ra_setkref(ASMState *as, Reg r, int32_t k)
{
  IRRef ref = (IRRef)(r - RID_MIN_KREF);
  as->krefk[ref] = k;
  as->cost[r] = REGCOST(ref, ref);
}

#else
#define ra_iskref(ref)		0
#define ra_krefreg(ref)		RID_MIN_GPR
#define ra_krefk(as, ref)	0
#endif

/* Arch-specific field offsets. */
static const uint8_t field_ofs[IRFL__MAX+1] = {
#define FLOFS(name, ofs)	(uint8_t)(ofs),
IRFLDEF(FLOFS)
#undef FLOFS
  0
};

/* -- Target-specific instruction emitter --------------------------------- */

#if LJ_TARGET_X86ORX64
#include "lj_emit_x86.h"
#elif LJ_TARGET_ARM
#include "lj_emit_arm.h"
#elif LJ_TARGET_PPC
#include "lj_emit_ppc.h"
#elif LJ_TARGET_MIPS
#include "lj_emit_mips.h"
#else
#error "Missing instruction emitter for target CPU"
#endif

/* Generic load/store of register from/to stack slot. */
#define emit_spload(as, ir, r, ofs) \
  emit_loadofs(as, ir, (r), RID_SP, (ofs))
#define emit_spstore(as, ir, r, ofs) \
  emit_storeofs(as, ir, (r), RID_SP, (ofs))

/* -- Register allocator debugging ---------------------------------------- */

/* #define LUAJIT_DEBUG_RA */

#ifdef LUAJIT_DEBUG_RA

#include <stdio.h>
#include <stdarg.h>

#define RIDNAME(name)	#name,
static const char *const ra_regname[] = {
  GPRDEF(RIDNAME)
  FPRDEF(RIDNAME)
  VRIDDEF(RIDNAME)
  NULL
};
#undef RIDNAME

static char ra_dbg_buf[65536];
static char *ra_dbg_p;
static char *ra_dbg_merge;
static MCode *ra_dbg_mcp;

static void ra_dstart(void)
{
  ra_dbg_p = ra_dbg_buf;
  ra_dbg_merge = NULL;
  ra_dbg_mcp = NULL;
}

static void ra_dflush(void)
{
  fwrite(ra_dbg_buf, 1, (size_t)(ra_dbg_p-ra_dbg_buf), stdout);
  ra_dstart();
}

static void ra_dprintf(ASMState *as, const char *fmt, ...)
{
  char *p;
  va_list argp;
  va_start(argp, fmt);
  p = ra_dbg_mcp == as->mcp ? ra_dbg_merge : ra_dbg_p;
  ra_dbg_mcp = NULL;
  p += sprintf(p, "%08x  \e[36m%04d ", (uintptr_t)as->mcp, as->curins-REF_BIAS);
  for (;;) {
    const char *e = strchr(fmt, '$');
    if (e == NULL) break;
    memcpy(p, fmt, (size_t)(e-fmt));
    p += e-fmt;
    if (e[1] == 'r') {
      Reg r = va_arg(argp, Reg) & RID_MASK;
      if (r <= RID_MAX) {
	const char *q;
	for (q = ra_regname[r]; *q; q++)
	  *p++ = *q >= 'A' && *q <= 'Z' ? *q + 0x20 : *q;
      } else {
	*p++ = '?';
	lua_assert(0);
      }
    } else if (e[1] == 'f' || e[1] == 'i') {
      IRRef ref;
      if (e[1] == 'f')
	ref = va_arg(argp, IRRef);
      else
	ref = va_arg(argp, IRIns *) - as->ir;
      if (ref >= REF_BIAS)
	p += sprintf(p, "%04d", ref - REF_BIAS);
      else
	p += sprintf(p, "K%03d", REF_BIAS - ref);
    } else if (e[1] == 's') {
      uint32_t slot = va_arg(argp, uint32_t);
      p += sprintf(p, "[sp+0x%x]", sps_scale(slot));
    } else if (e[1] == 'x') {
      p += sprintf(p, "%08x", va_arg(argp, int32_t));
    } else {
      lua_assert(0);
    }
    fmt = e+2;
  }
  va_end(argp);
  while (*fmt)
    *p++ = *fmt++;
  *p++ = '\e'; *p++ = '['; *p++ = 'm'; *p++ = '\n';
  if (p > ra_dbg_buf+sizeof(ra_dbg_buf)-256) {
    fwrite(ra_dbg_buf, 1, (size_t)(p-ra_dbg_buf), stdout);
    p = ra_dbg_buf;
  }
  ra_dbg_p = p;
}

#define RA_DBG_START()	ra_dstart()
#define RA_DBG_FLUSH()	ra_dflush()
#define RA_DBG_REF() \
  do { char *_p = ra_dbg_p; ra_dprintf(as, ""); \
       ra_dbg_merge = _p; ra_dbg_mcp = as->mcp; } while (0)
#define RA_DBGX(x)	ra_dprintf x

#else
#define RA_DBG_START()	((void)0)
#define RA_DBG_FLUSH()	((void)0)
#define RA_DBG_REF()	((void)0)
#define RA_DBGX(x)	((void)0)
#endif

/* -- Register allocator -------------------------------------------------- */

#define ra_free(as, r)		rset_set(as->freeset, (r))
#define ra_modified(as, r)	rset_set(as->modset, (r))
#define ra_weak(as, r)		rset_set(as->weakset, (r))
#define ra_noweak(as, r)	rset_clear(as->weakset, (r))

#define ra_used(ir)		(ra_hasreg((ir)->r) || ra_hasspill((ir)->s))

/* Setup register allocator. */
static void ra_setup(ASMState *as)
{
  Reg r;
  /* Initially all regs (except the stack pointer) are free for use. */
  as->freeset = RSET_INIT;
  as->modset = RSET_EMPTY;
  as->weakset = RSET_EMPTY;
  as->phiset = RSET_EMPTY;
  memset(as->phireg, 0, sizeof(as->phireg));
  for (r = RID_MIN_GPR; r < RID_MAX; r++)
    as->cost[r] = REGCOST(~0u, 0u);
}

/* Rematerialize constants. */
static Reg ra_rematk(ASMState *as, IRRef ref)
{
  IRIns *ir;
  Reg r;
  if (ra_iskref(ref)) {
    r = ra_krefreg(ref);
    lua_assert(!rset_test(as->freeset, r));
    ra_free(as, r);
    ra_modified(as, r);
    emit_loadi(as, r, ra_krefk(as, ref));
    return r;
  }
  ir = IR(ref);
  r = ir->r;
  lua_assert(ra_hasreg(r) && !ra_hasspill(ir->s));
  ra_free(as, r);
  ra_modified(as, r);
  ir->r = RID_INIT;  /* Do not keep any hint. */
  RA_DBGX((as, "remat     $i $r", ir, r));
#if !LJ_SOFTFP
  if (ir->o == IR_KNUM) {
    emit_loadn(as, r, ir_knum(ir));
  } else
#endif
  if (emit_canremat(REF_BASE) && ir->o == IR_BASE) {
    ra_sethint(ir->r, RID_BASE);  /* Restore BASE register hint. */
    emit_getgl(as, r, jit_base);
  } else if (emit_canremat(ASMREF_L) && ir->o == IR_KPRI) {
    lua_assert(irt_isnil(ir->t));  /* REF_NIL stores ASMREF_L register. */
    emit_getgl(as, r, jit_L);
#if LJ_64
  } else if (ir->o == IR_KINT64) {
    emit_loadu64(as, r, ir_kint64(ir)->u64);
#endif
  } else {
    lua_assert(ir->o == IR_KINT || ir->o == IR_KGC ||
	       ir->o == IR_KPTR || ir->o == IR_KKPTR || ir->o == IR_KNULL);
    emit_loadi(as, r, ir->i);
  }
  return r;
}

/* Force a spill. Allocate a new spill slot if needed. */
static int32_t ra_spill(ASMState *as, IRIns *ir)
{
  int32_t slot = ir->s;
  if (!ra_hasspill(slot)) {
    if (irt_is64(ir->t)) {
      slot = as->evenspill;
      as->evenspill += 2;
    } else if (as->oddspill) {
      slot = as->oddspill;
      as->oddspill = 0;
    } else {
      slot = as->evenspill;
      as->oddspill = slot+1;
      as->evenspill += 2;
    }
    if (as->evenspill > 256)
      lj_trace_err(as->J, LJ_TRERR_SPILLOV);
    ir->s = (uint8_t)slot;
  }
  return sps_scale(slot);
}

/* Release the temporarily allocated register in ASMREF_TMP1/ASMREF_TMP2. */
static Reg ra_releasetmp(ASMState *as, IRRef ref)
{
  IRIns *ir = IR(ref);
  Reg r = ir->r;
  lua_assert(ra_hasreg(r) && !ra_hasspill(ir->s));
  ra_free(as, r);
  ra_modified(as, r);
  ir->r = RID_INIT;
  return r;
}

/* Restore a register (marked as free). Rematerialize or force a spill. */
static Reg ra_restore(ASMState *as, IRRef ref)
{
  if (emit_canremat(ref)) {
    return ra_rematk(as, ref);
  } else {
    IRIns *ir = IR(ref);
    int32_t ofs = ra_spill(as, ir);  /* Force a spill slot. */
    Reg r = ir->r;
    lua_assert(ra_hasreg(r));
    ra_sethint(ir->r, r);  /* Keep hint. */
    ra_free(as, r);
    if (!rset_test(as->weakset, r)) {  /* Only restore non-weak references. */
      ra_modified(as, r);
      RA_DBGX((as, "restore   $i $r", ir, r));
      emit_spload(as, ir, r, ofs);
    }
    return r;
  }
}

/* Save a register to a spill slot. */
static void ra_save(ASMState *as, IRIns *ir, Reg r)
{
  RA_DBGX((as, "save      $i $r", ir, r));
  emit_spstore(as, ir, r, sps_scale(ir->s));
}

#define MINCOST(name) \
  if (rset_test(RSET_ALL, RID_##name) && \
      LJ_LIKELY(allow&RID2RSET(RID_##name)) && as->cost[RID_##name] < cost) \
    cost = as->cost[RID_##name];

/* Evict the register with the lowest cost, forcing a restore. */
static Reg ra_evict(ASMState *as, RegSet allow)
{
  IRRef ref;
  RegCost cost = ~(RegCost)0;
  lua_assert(allow != RSET_EMPTY);
  if (RID_NUM_FPR == 0 || allow < RID2RSET(RID_MAX_GPR)) {
    GPRDEF(MINCOST)
  } else {
    FPRDEF(MINCOST)
  }
  ref = regcost_ref(cost);
  lua_assert(ra_iskref(ref) || (ref >= as->T->nk && ref < as->T->nins));
  /* Preferably pick any weak ref instead of a non-weak, non-const ref. */
  if (!irref_isk(ref) && (as->weakset & allow)) {
    IRIns *ir = IR(ref);
    if (!rset_test(as->weakset, ir->r))
      ref = regcost_ref(as->cost[rset_pickbot((as->weakset & allow))]);
  }
  return ra_restore(as, ref);
}

/* Pick any register (marked as free). Evict on-demand. */
static Reg ra_pick(ASMState *as, RegSet allow)
{
  RegSet pick = as->freeset & allow;
  if (!pick)
    return ra_evict(as, allow);
  else
    return rset_picktop(pick);
}

/* Get a scratch register (marked as free). */
static Reg ra_scratch(ASMState *as, RegSet allow)
{
  Reg r = ra_pick(as, allow);
  ra_modified(as, r);
  RA_DBGX((as, "scratch        $r", r));
  return r;
}

/* Evict all registers from a set (if not free). */
static void ra_evictset(ASMState *as, RegSet drop)
{
  RegSet work;
  as->modset |= drop;
#if !LJ_SOFTFP
  work = (drop & ~as->freeset) & RSET_FPR;
  while (work) {
    Reg r = rset_pickbot(work);
    ra_restore(as, regcost_ref(as->cost[r]));
    rset_clear(work, r);
    checkmclim(as);
  }
#endif
  work = (drop & ~as->freeset);
  while (work) {
    Reg r = rset_pickbot(work);
    ra_restore(as, regcost_ref(as->cost[r]));
    rset_clear(work, r);
    checkmclim(as);
  }
}

/* Evict (rematerialize) all registers allocated to constants. */
static void ra_evictk(ASMState *as)
{
  RegSet work;
#if !LJ_SOFTFP
  work = ~as->freeset & RSET_FPR;
  while (work) {
    Reg r = rset_pickbot(work);
    IRRef ref = regcost_ref(as->cost[r]);
    if (emit_canremat(ref) && irref_isk(ref)) {
      ra_rematk(as, ref);
      checkmclim(as);
    }
    rset_clear(work, r);
  }
#endif
  work = ~as->freeset & RSET_GPR;
  while (work) {
    Reg r = rset_pickbot(work);
    IRRef ref = regcost_ref(as->cost[r]);
    if (emit_canremat(ref) && irref_isk(ref)) {
      ra_rematk(as, ref);
      checkmclim(as);
    }
    rset_clear(work, r);
  }
}

#ifdef RID_NUM_KREF
/* Allocate a register for a constant. */
static Reg ra_allock(ASMState *as, int32_t k, RegSet allow)
{
  /* First try to find a register which already holds the same constant. */
  RegSet pick, work = ~as->freeset & RSET_GPR;
  Reg r;
  while (work) {
    IRRef ref;
    r = rset_pickbot(work);
    ref = regcost_ref(as->cost[r]);
    if (ref < ASMREF_L &&
	k == (ra_iskref(ref) ? ra_krefk(as, ref) : IR(ref)->i))
      return r;
    rset_clear(work, r);
  }
  pick = as->freeset & allow;
  if (pick) {
    /* Constants should preferably get unmodified registers. */
    if ((pick & ~as->modset))
      pick &= ~as->modset;
    r = rset_pickbot(pick);  /* Reduce conflicts with inverse allocation. */
  } else {
    r = ra_evict(as, allow);
  }
  RA_DBGX((as, "allock    $x $r", k, r));
  ra_setkref(as, r, k);
  rset_clear(as->freeset, r);
  ra_noweak(as, r);
  return r;
}

/* Allocate a specific register for a constant. */
static void ra_allockreg(ASMState *as, int32_t k, Reg r)
{
  Reg kr = ra_allock(as, k, RID2RSET(r));
  if (kr != r) {
    IRIns irdummy;
    irdummy.t.irt = IRT_INT;
    ra_scratch(as, RID2RSET(r));
    emit_movrr(as, &irdummy, r, kr);
  }
}
#else
#define ra_allockreg(as, k, r)		emit_loadi(as, (r), (k))
#endif

/* Allocate a register for ref from the allowed set of registers.
** Note: this function assumes the ref does NOT have a register yet!
** Picks an optimal register, sets the cost and marks the register as non-free.
*/
static Reg ra_allocref(ASMState *as, IRRef ref, RegSet allow)
{
  IRIns *ir = IR(ref);
  RegSet pick = as->freeset & allow;
  Reg r;
  lua_assert(ra_noreg(ir->r));
  if (pick) {
    /* First check register hint from propagation or PHI. */
    if (ra_hashint(ir->r)) {
      r = ra_gethint(ir->r);
      if (rset_test(pick, r))  /* Use hint register if possible. */
	goto found;
      /* Rematerialization is cheaper than missing a hint. */
      if (rset_test(allow, r) && emit_canremat(regcost_ref(as->cost[r]))) {
	ra_rematk(as, regcost_ref(as->cost[r]));
	goto found;
      }
      RA_DBGX((as, "hintmiss  $f $r", ref, r));
    }
    /* Invariants should preferably get unmodified registers. */
    if (ref < as->loopref && !irt_isphi(ir->t)) {
      if ((pick & ~as->modset))
	pick &= ~as->modset;
      r = rset_pickbot(pick);  /* Reduce conflicts with inverse allocation. */
    } else {
      /* We've got plenty of regs, so get callee-save regs if possible. */
      if (RID_NUM_GPR > 8 && (pick & ~RSET_SCRATCH))
	pick &= ~RSET_SCRATCH;
      r = rset_picktop(pick);
    }
  } else {
    r = ra_evict(as, allow);
  }
found:
  RA_DBGX((as, "alloc     $f $r", ref, r));
  ir->r = (uint8_t)r;
  rset_clear(as->freeset, r);
  ra_noweak(as, r);
  as->cost[r] = REGCOST_REF_T(ref, irt_t(ir->t));
  return r;
}

/* Allocate a register on-demand. */
static Reg ra_alloc1(ASMState *as, IRRef ref, RegSet allow)
{
  Reg r = IR(ref)->r;
  /* Note: allow is ignored if the register is already allocated. */
  if (ra_noreg(r)) r = ra_allocref(as, ref, allow);
  ra_noweak(as, r);
  return r;
}

/* Rename register allocation and emit move. */
static void ra_rename(ASMState *as, Reg down, Reg up)
{
  IRRef ren, ref = regcost_ref(as->cost[up] = as->cost[down]);
  IRIns *ir = IR(ref);
  ir->r = (uint8_t)up;
  as->cost[down] = 0;
  lua_assert((down < RID_MAX_GPR) == (up < RID_MAX_GPR));
  lua_assert(!rset_test(as->freeset, down) && rset_test(as->freeset, up));
  ra_free(as, down);  /* 'down' is free ... */
  ra_modified(as, down);
  rset_clear(as->freeset, up);  /* ... and 'up' is now allocated. */
  ra_noweak(as, up);
  RA_DBGX((as, "rename    $f $r $r", regcost_ref(as->cost[up]), down, up));
  emit_movrr(as, ir, down, up);  /* Backwards codegen needs inverse move. */
  if (!ra_hasspill(IR(ref)->s)) {  /* Add the rename to the IR. */
    lj_ir_set(as->J, IRT(IR_RENAME, IRT_NIL), ref, as->snapno);
    ren = tref_ref(lj_ir_emit(as->J));
    as->ir = as->T->ir;  /* The IR may have been reallocated. */
    IR(ren)->r = (uint8_t)down;
    IR(ren)->s = SPS_NONE;
  }
}

/* Pick a destination register (marked as free).
** Caveat: allow is ignored if there's already a destination register.
** Use ra_destreg() to get a specific register.
*/
static Reg ra_dest(ASMState *as, IRIns *ir, RegSet allow)
{
  Reg dest = ir->r;
  if (ra_hasreg(dest)) {
    ra_free(as, dest);
    ra_modified(as, dest);
  } else {
    if (ra_hashint(dest) && rset_test((as->freeset&allow), ra_gethint(dest))) {
      dest = ra_gethint(dest);
      ra_modified(as, dest);
      RA_DBGX((as, "dest           $r", dest));
    } else {
      dest = ra_scratch(as, allow);
    }
    ir->r = dest;
  }
  if (LJ_UNLIKELY(ra_hasspill(ir->s))) ra_save(as, ir, dest);
  return dest;
}

/* Force a specific destination register (marked as free). */
static void ra_destreg(ASMState *as, IRIns *ir, Reg r)
{
  Reg dest = ra_dest(as, ir, RID2RSET(r));
  if (dest != r) {
    lua_assert(rset_test(as->freeset, r));
    ra_modified(as, r);
    emit_movrr(as, ir, dest, r);
  }
}

#if LJ_TARGET_X86ORX64
/* Propagate dest register to left reference. Emit moves as needed.
** This is a required fixup step for all 2-operand machine instructions.
*/
static void ra_left(ASMState *as, Reg dest, IRRef lref)
{
  IRIns *ir = IR(lref);
  Reg left = ir->r;
  if (ra_noreg(left)) {
    if (irref_isk(lref)) {
      if (ir->o == IR_KNUM) {
	cTValue *tv = ir_knum(ir);
	/* FP remat needs a load except for +0. Still better than eviction. */
	if (tvispzero(tv) || !(as->freeset & RSET_FPR)) {
	  emit_loadn(as, dest, tv);
	  return;
	}
#if LJ_64
      } else if (ir->o == IR_KINT64) {
	emit_loadu64(as, dest, ir_kint64(ir)->u64);
	return;
#endif
      } else {
	lua_assert(ir->o == IR_KINT || ir->o == IR_KGC ||
		   ir->o == IR_KPTR || ir->o == IR_KKPTR || ir->o == IR_KNULL);
	emit_loadi(as, dest, ir->i);
	return;
      }
    }
    if (!ra_hashint(left) && !iscrossref(as, lref))
      ra_sethint(ir->r, dest);  /* Propagate register hint. */
    left = ra_allocref(as, lref, dest < RID_MAX_GPR ? RSET_GPR : RSET_FPR);
  }
  ra_noweak(as, left);
  /* Move needed for true 3-operand instruction: y=a+b ==> y=a; y+=b. */
  if (dest != left) {
    /* Use register renaming if dest is the PHI reg. */
    if (irt_isphi(ir->t) && as->phireg[dest] == lref) {
      ra_modified(as, left);
      ra_rename(as, left, dest);
    } else {
      emit_movrr(as, ir, dest, left);
    }
  }
}
#else
/* Similar to ra_left, except we override any hints. */
static void ra_leftov(ASMState *as, Reg dest, IRRef lref)
{
  IRIns *ir = IR(lref);
  Reg left = ir->r;
  if (ra_noreg(left)) {
    ra_sethint(ir->r, dest);  /* Propagate register hint. */
    left = ra_allocref(as, lref,
		       (LJ_SOFTFP || dest < RID_MAX_GPR) ? RSET_GPR : RSET_FPR);
  }
  ra_noweak(as, left);
  if (dest != left) {
    /* Use register renaming if dest is the PHI reg. */
    if (irt_isphi(ir->t) && as->phireg[dest] == lref) {
      ra_modified(as, left);
      ra_rename(as, left, dest);
    } else {
      emit_movrr(as, ir, dest, left);
    }
  }
}
#endif

#if !LJ_64
/* Force a RID_RETLO/RID_RETHI destination register pair (marked as free). */
static void ra_destpair(ASMState *as, IRIns *ir)
{
  Reg destlo = ir->r, desthi = (ir+1)->r;
  /* First spill unrelated refs blocking the destination registers. */
  if (!rset_test(as->freeset, RID_RETLO) &&
      destlo != RID_RETLO && desthi != RID_RETLO)
    ra_restore(as, regcost_ref(as->cost[RID_RETLO]));
  if (!rset_test(as->freeset, RID_RETHI) &&
      destlo != RID_RETHI && desthi != RID_RETHI)
    ra_restore(as, regcost_ref(as->cost[RID_RETHI]));
  /* Next free the destination registers (if any). */
  if (ra_hasreg(destlo)) {
    ra_free(as, destlo);
    ra_modified(as, destlo);
  } else {
    destlo = RID_RETLO;
  }
  if (ra_hasreg(desthi)) {
    ra_free(as, desthi);
    ra_modified(as, desthi);
  } else {
    desthi = RID_RETHI;
  }
  /* Check for conflicts and shuffle the registers as needed. */
  if (destlo == RID_RETHI) {
    if (desthi == RID_RETLO) {
#if LJ_TARGET_X86
      *--as->mcp = XI_XCHGa + RID_RETHI;
#else
      emit_movrr(as, ir, RID_RETHI, RID_TMP);
      emit_movrr(as, ir, RID_RETLO, RID_RETHI);
      emit_movrr(as, ir, RID_TMP, RID_RETLO);
#endif
    } else {
      emit_movrr(as, ir, RID_RETHI, RID_RETLO);
      if (desthi != RID_RETHI) emit_movrr(as, ir, desthi, RID_RETHI);
    }
  } else if (desthi == RID_RETLO) {
    emit_movrr(as, ir, RID_RETLO, RID_RETHI);
    if (destlo != RID_RETLO) emit_movrr(as, ir, destlo, RID_RETLO);
  } else {
    if (desthi != RID_RETHI) emit_movrr(as, ir, desthi, RID_RETHI);
    if (destlo != RID_RETLO) emit_movrr(as, ir, destlo, RID_RETLO);
  }
  /* Restore spill slots (if any). */
  if (ra_hasspill((ir+1)->s)) ra_save(as, ir+1, RID_RETHI);
  if (ra_hasspill(ir->s)) ra_save(as, ir, RID_RETLO);
}
#endif

/* -- Snapshot handling --------- ----------------------------------------- */

/* Can we rematerialize a KNUM instead of forcing a spill? */
static int asm_snap_canremat(ASMState *as)
{
  Reg r;
  for (r = RID_MIN_FPR; r < RID_MAX_FPR; r++)
    if (irref_isk(regcost_ref(as->cost[r])))
      return 1;
  return 0;
}

/* Check whether a sunk store corresponds to an allocation. */
static int asm_sunk_store(ASMState *as, IRIns *ira, IRIns *irs)
{
  if (irs->s == 255) {
    if (irs->o == IR_ASTORE || irs->o == IR_HSTORE ||
	irs->o == IR_FSTORE || irs->o == IR_XSTORE) {
      IRIns *irk = IR(irs->op1);
      if (irk->o == IR_AREF || irk->o == IR_HREFK)
	irk = IR(irk->op1);
      return (IR(irk->op1) == ira);
    }
    return 0;
  } else {
    return (ira + irs->s == irs);  /* Quick check. */
  }
}

/* Allocate register or spill slot for a ref that escapes to a snapshot. */
static void asm_snap_alloc1(ASMState *as, IRRef ref)
{
  IRIns *ir = IR(ref);
  if (!irref_isk(ref) && (!(ra_used(ir) || ir->r == RID_SUNK))) {
    if (ir->r == RID_SINK) {
      ir->r = RID_SUNK;
#if LJ_HASFFI
      if (ir->o == IR_CNEWI) {  /* Allocate CNEWI value. */
	asm_snap_alloc1(as, ir->op2);
	if (LJ_32 && (ir+1)->o == IR_HIOP)
	  asm_snap_alloc1(as, (ir+1)->op2);
      } else
#endif
      {  /* Allocate stored values for TNEW, TDUP and CNEW. */
	IRIns *irs;
	lua_assert(ir->o == IR_TNEW || ir->o == IR_TDUP || ir->o == IR_CNEW);
	for (irs = IR(as->snapref-1); irs > ir; irs--)
	  if (irs->r == RID_SINK && asm_sunk_store(as, ir, irs)) {
	    lua_assert(irs->o == IR_ASTORE || irs->o == IR_HSTORE ||
		       irs->o == IR_FSTORE || irs->o == IR_XSTORE);
	    asm_snap_alloc1(as, irs->op2);
	    if (LJ_32 && (irs+1)->o == IR_HIOP)
	      asm_snap_alloc1(as, (irs+1)->op2);
	  }
      }
    } else {
      RegSet allow;
      if (ir->o == IR_CONV && ir->op2 == IRCONV_NUM_INT) {
	IRIns *irc;
	for (irc = IR(as->curins); irc > ir; irc--)
	  if ((irc->op1 == ref || irc->op2 == ref) &&
	      !(irc->r == RID_SINK || irc->r == RID_SUNK))
	    goto nosink;  /* Don't sink conversion if result is used. */
	asm_snap_alloc1(as, ir->op1);
	return;
      }
    nosink:
      allow = (!LJ_SOFTFP && irt_isfp(ir->t)) ? RSET_FPR : RSET_GPR;
      if ((as->freeset & allow) ||
	       (allow == RSET_FPR && asm_snap_canremat(as))) {
	/* Get a weak register if we have a free one or can rematerialize. */
	Reg r = ra_allocref(as, ref, allow);  /* Allocate a register. */
	if (!irt_isphi(ir->t))
	  ra_weak(as, r);  /* But mark it as weakly referenced. */
	checkmclim(as);
	RA_DBGX((as, "snapreg   $f $r", ref, ir->r));
      } else {
	ra_spill(as, ir);  /* Otherwise force a spill slot. */
	RA_DBGX((as, "snapspill $f $s", ref, ir->s));
      }
    }
  }
}

/* Allocate refs escaping to a snapshot. */
static void asm_snap_alloc(ASMState *as)
{
  SnapShot *snap = &as->T->snap[as->snapno];
  SnapEntry *map = &as->T->snapmap[snap->mapofs];
  MSize n, nent = snap->nent;
  for (n = 0; n < nent; n++) {
    SnapEntry sn = map[n];
    IRRef ref = snap_ref(sn);
    if (!irref_isk(ref)) {
      asm_snap_alloc1(as, ref);
      if (LJ_SOFTFP && (sn & SNAP_SOFTFPNUM)) {
	lua_assert(irt_type(IR(ref+1)->t) == IRT_SOFTFP);
	asm_snap_alloc1(as, ref+1);
      }
    }
  }
}

/* All guards for a snapshot use the same exitno. This is currently the
** same as the snapshot number. Since the exact origin of the exit cannot
** be determined, all guards for the same snapshot must exit with the same
** RegSP mapping.
** A renamed ref which has been used in a prior guard for the same snapshot
** would cause an inconsistency. The easy way out is to force a spill slot.
*/
static int asm_snap_checkrename(ASMState *as, IRRef ren)
{
  SnapShot *snap = &as->T->snap[as->snapno];
  SnapEntry *map = &as->T->snapmap[snap->mapofs];
  MSize n, nent = snap->nent;
  for (n = 0; n < nent; n++) {
    SnapEntry sn = map[n];
    IRRef ref = snap_ref(sn);
    if (ref == ren || (LJ_SOFTFP && (sn & SNAP_SOFTFPNUM) && ++ref == ren)) {
      IRIns *ir = IR(ref);
      ra_spill(as, ir);  /* Register renamed, so force a spill slot. */
      RA_DBGX((as, "snaprensp $f $s", ref, ir->s));
      return 1;  /* Found. */
    }
  }
  return 0;  /* Not found. */
}

/* Prepare snapshot for next guard instruction. */
static void asm_snap_prep(ASMState *as)
{
  if (as->curins < as->snapref) {
    do {
      if (as->snapno == 0) return;  /* Called by sunk stores before snap #0. */
      as->snapno--;
      as->snapref = as->T->snap[as->snapno].ref;
    } while (as->curins < as->snapref);
    asm_snap_alloc(as);
    as->snaprename = as->T->nins;
  } else {
    /* Process any renames above the highwater mark. */
    for (; as->snaprename < as->T->nins; as->snaprename++) {
      IRIns *ir = IR(as->snaprename);
      if (asm_snap_checkrename(as, ir->op1))
	ir->op2 = REF_BIAS-1;  /* Kill rename. */
    }
  }
}

/* -- Miscellaneous helpers ----------------------------------------------- */

<<<<<<< HEAD
=======
/* Collect arguments from CALL* and CARG instructions. */
static void asm_collectargs(ASMState *as, IRIns *ir,
			    const CCallInfo *ci, IRRef *args)
{
  uint32_t n = CCI_NARGS(ci);
  lua_assert(n <= CCI_NARGS_MAX*2);  /* Account for split args. */
  if ((ci->flags & CCI_L)) { *args++ = ASMREF_L; n--; }
  while (n-- > 1) {
    ir = IR(ir->op1);
    lua_assert(ir->o == IR_CARG);
    args[n] = ir->op2 == REF_NIL ? 0 : ir->op2;
  }
  args[0] = ir->op1 == REF_NIL ? 0 : ir->op1;
  lua_assert(IR(ir->op1)->o != IR_CARG);
}

/* Reconstruct CCallInfo flags for CALLX*. */
static uint32_t asm_callx_flags(ASMState *as, IRIns *ir)
{
  uint32_t nargs = 0;
  if (ir->op1 != REF_NIL) {  /* Count number of arguments first. */
    IRIns *ira = IR(ir->op1);
    nargs++;
    while (ira->o == IR_CARG) { nargs++; ira = IR(ira->op1); }
  }
#if LJ_HASFFI
  if (IR(ir->op2)->o == IR_CARG) {  /* Copy calling convention info. */
    CTypeID id = (CTypeID)IR(IR(ir->op2)->op2)->i;
    CType *ct = ctype_get(ctype_ctsG(J2G(as->J)), id);
    nargs |= ((ct->info & CTF_VARARG) ? CCI_VARARG : 0);
#if LJ_TARGET_X86
    nargs |= (ctype_cconv(ct->info) << CCI_CC_SHIFT);
#endif
  }
#endif
  return (nargs | (ir->t.irt << CCI_OTSHIFT));
}

>>>>>>> 0f79d474
/* Calculate stack adjustment. */
static int32_t asm_stack_adjust(ASMState *as)
{
  if (as->evenspill <= SPS_FIXED)
    return 0;
  return sps_scale(sps_align(as->evenspill));
}

/* Must match with hash*() in lj_tab.c. */
static uint32_t ir_khash(IRIns *ir)
{
  uint32_t lo, hi;
  if (irt_isstr(ir->t)) {
    return ir_kstr(ir)->hash;
  } else if (irt_isnum(ir->t)) {
    lo = ir_knum(ir)->u32.lo;
    hi = ir_knum(ir)->u32.hi << 1;
  } else if (irt_ispri(ir->t)) {
    lua_assert(!irt_isnil(ir->t));
    return irt_type(ir->t)-IRT_FALSE;
  } else {
    lua_assert(irt_isgcv(ir->t));
    lo = u32ptr(ir_kgc(ir));
    hi = lo + HASH_BIAS;
  }
  return hashrot(lo, hi);
}

/* -- Allocations --------------------------------------------------------- */

static void asm_gencall(ASMState *as, const CCallInfo *ci, IRRef *args);
static void asm_setupresult(ASMState *as, IRIns *ir, const CCallInfo *ci);

static void asm_snew(ASMState *as, IRIns *ir)
{
  const CCallInfo *ci = &lj_ir_callinfo[IRCALL_lj_str_new];
  IRRef args[3];
  args[0] = ASMREF_L;  /* lua_State *L    */
  args[1] = ir->op1;   /* const char *str */
  args[2] = ir->op2;   /* size_t len      */
  as->gcsteps++;
  asm_setupresult(as, ir, ci);  /* GCstr * */
  asm_gencall(as, ci, args);
}

static void asm_tnew(ASMState *as, IRIns *ir)
{
  const CCallInfo *ci = &lj_ir_callinfo[IRCALL_lj_tab_new1];
  IRRef args[2];
  args[0] = ASMREF_L;     /* lua_State *L    */
  args[1] = ASMREF_TMP1;  /* uint32_t ahsize */
  as->gcsteps++;
  asm_setupresult(as, ir, ci);  /* GCtab * */
  asm_gencall(as, ci, args);
  ra_allockreg(as, ir->op1 | (ir->op2 << 24), ra_releasetmp(as, ASMREF_TMP1));
}

static void asm_tdup(ASMState *as, IRIns *ir)
{
  const CCallInfo *ci = &lj_ir_callinfo[IRCALL_lj_tab_dup];
  IRRef args[2];
  args[0] = ASMREF_L;  /* lua_State *L    */
  args[1] = ir->op1;   /* const GCtab *kt */
  as->gcsteps++;
  asm_setupresult(as, ir, ci);  /* GCtab * */
  asm_gencall(as, ci, args);
}

static void asm_gc_check(ASMState *as);

/* Explicit GC step. */
static void asm_gcstep(ASMState *as, IRIns *ir)
{
  IRIns *ira;
  for (ira = IR(as->stopins+1); ira < ir; ira++)
    if ((ira->o == IR_TNEW || ira->o == IR_TDUP ||
	 (LJ_HASFFI && (ira->o == IR_CNEW || ira->o == IR_CNEWI))) &&
	ra_used(ira))
      as->gcsteps++;
  if (as->gcsteps)
    asm_gc_check(as);
  as->gcsteps = 0x80000000;  /* Prevent implicit GC check further up. */
}

/* -- Buffer operations --------------------------------------------------- */

static void asm_tvptr(ASMState *as, Reg dest, IRRef ref);

static void asm_bufhdr(ASMState *as, IRIns *ir)
{
  Reg sb = ra_dest(as, ir, RSET_GPR);
  if ((ir->op2 & IRBUFHDR_APPEND)) {
    /* Rematerialize const buffer pointer instead of likely spill. */
    IRIns *irp = IR(ir->op1);
    if (!(ra_hasreg(irp->r) || irp == ir-1 ||
	  (irp == ir-2 && !ra_used(ir-1)))) {
      while (!(irp->o == IR_BUFHDR && !(irp->op2 & IRBUFHDR_APPEND)))
	irp = IR(irp->op1);
      if (irref_isk(irp->op1)) {
	ra_weak(as, ra_allocref(as, ir->op1, RSET_GPR));
	ir = irp;
      }
    }
  } else {
    Reg tmp = ra_scratch(as, rset_exclude(RSET_GPR, sb));
    /* Passing ir isn't strictly correct, but it's an IRT_P32, too. */
    emit_storeofs(as, ir, tmp, sb, offsetof(SBuf, p));
    emit_loadofs(as, ir, tmp, sb, offsetof(SBuf, b));
  }
#if LJ_TARGET_X86ORX64
  ra_left(as, sb, ir->op1);
#else
  ra_leftov(as, sb, ir->op1);
#endif
}

static void asm_bufput(ASMState *as, IRIns *ir)
{
  const CCallInfo *ci = &lj_ir_callinfo[IRCALL_lj_buf_putstr];
  IRRef args[3];
  IRIns *irs;
  int kchar = -1;
  args[0] = ir->op1;  /* SBuf * */
  args[1] = ir->op2;  /* GCstr * */
  irs = IR(ir->op2);
  lua_assert(irt_isstr(irs->t));
  if (irs->o == IR_KGC) {
    GCstr *s = ir_kstr(irs);
    if (s->len == 1) {  /* Optimize put of single-char string constant. */
      kchar = strdata(s)[0];
      args[1] = ASMREF_TMP1;  /* int, truncated to char */
      ci = &lj_ir_callinfo[IRCALL_lj_buf_putchar];
    }
  } else if (mayfuse(as, ir->op2) && ra_noreg(irs->r)) {
    if (irs->o == IR_TOSTR) {  /* Fuse number to string conversions. */
      if (irs->op2 == IRTOSTR_NUM) {
	args[1] = ASMREF_TMP1;  /* TValue * */
	ci = &lj_ir_callinfo[IRCALL_lj_strfmt_putnum];
      } else {
	lua_assert(irt_isinteger(IR(irs->op1)->t));
	args[1] = irs->op1;  /* int */
	if (irs->op2 == IRTOSTR_INT)
	  ci = &lj_ir_callinfo[IRCALL_lj_strfmt_putint];
	else
	  ci = &lj_ir_callinfo[IRCALL_lj_buf_putchar];
      }
    } else if (irs->o == IR_SNEW) {  /* Fuse string allocation. */
      args[1] = irs->op1;  /* const void * */
      args[2] = irs->op2;  /* MSize */
      ci = &lj_ir_callinfo[IRCALL_lj_buf_putmem];
    }
  }
  asm_setupresult(as, ir, ci);  /* SBuf * */
  asm_gencall(as, ci, args);
  if (args[1] == ASMREF_TMP1) {
    Reg tmp = ra_releasetmp(as, ASMREF_TMP1);
    if (kchar == -1)
      asm_tvptr(as, tmp, irs->op1);
    else
      ra_allockreg(as, kchar, tmp);
  }
}

static void asm_bufstr(ASMState *as, IRIns *ir)
{
  const CCallInfo *ci = &lj_ir_callinfo[IRCALL_lj_buf_tostr];
  IRRef args[1];
  args[0] = ir->op1;  /* SBuf *sb */
  as->gcsteps++;
  asm_setupresult(as, ir, ci);  /* GCstr * */
  asm_gencall(as, ci, args);
}

/* -- Type conversions ---------------------------------------------------- */

static void asm_tostr(ASMState *as, IRIns *ir)
{
  const CCallInfo *ci;
  IRRef args[2];
  args[0] = ASMREF_L;
  as->gcsteps++;
  if (ir->op2 == IRTOSTR_NUM) {
    args[1] = ASMREF_TMP1;  /* cTValue * */
    ci = &lj_ir_callinfo[IRCALL_lj_strfmt_num];
  } else {
    args[1] = ir->op1;  /* int32_t k */
    if (ir->op2 == IRTOSTR_INT)
      ci = &lj_ir_callinfo[IRCALL_lj_strfmt_int];
    else
      ci = &lj_ir_callinfo[IRCALL_lj_strfmt_char];
  }
  asm_setupresult(as, ir, ci);  /* GCstr * */
  asm_gencall(as, ci, args);
  if (ir->op2 == IRTOSTR_NUM)
    asm_tvptr(as, ra_releasetmp(as, ASMREF_TMP1), ir->op1);
}

#if LJ_32 && LJ_HASFFI && !LJ_SOFTFP && !LJ_TARGET_X86
static void asm_conv64(ASMState *as, IRIns *ir)
{
  IRType st = (IRType)((ir-1)->op2 & IRCONV_SRCMASK);
  IRType dt = (((ir-1)->op2 & IRCONV_DSTMASK) >> IRCONV_DSH);
  IRCallID id;
  IRRef args[2];
  lua_assert((ir-1)->o == IR_CONV && ir->o == IR_HIOP);
  args[LJ_BE] = (ir-1)->op1;
  args[LJ_LE] = ir->op1;
  if (st == IRT_NUM || st == IRT_FLOAT) {
    id = IRCALL_fp64_d2l + ((st == IRT_FLOAT) ? 2 : 0) + (dt - IRT_I64);
    ir--;
  } else {
    id = IRCALL_fp64_l2d + ((dt == IRT_FLOAT) ? 2 : 0) + (st - IRT_I64);
  }
  {
#if LJ_TARGET_ARM && !LJ_ABI_SOFTFP
    CCallInfo cim = lj_ir_callinfo[id], *ci = &cim;
    cim.flags |= CCI_VARARG;  /* These calls don't use the hard-float ABI! */
#else
    const CCallInfo *ci = &lj_ir_callinfo[id];
#endif
    asm_setupresult(as, ir, ci);
    asm_gencall(as, ci, args);
  }
}
#endif

/* -- Memory references --------------------------------------------------- */

static void asm_newref(ASMState *as, IRIns *ir)
{
  const CCallInfo *ci = &lj_ir_callinfo[IRCALL_lj_tab_newkey];
  IRRef args[3];
  if (ir->r == RID_SINK)
    return;
  args[0] = ASMREF_L;     /* lua_State *L */
  args[1] = ir->op1;      /* GCtab *t     */
  args[2] = ASMREF_TMP1;  /* cTValue *key */
  asm_setupresult(as, ir, ci);  /* TValue * */
  asm_gencall(as, ci, args);
  asm_tvptr(as, ra_releasetmp(as, ASMREF_TMP1), ir->op2);
}

/* -- Calls --------------------------------------------------------------- */

/* Collect arguments from CALL* and CARG instructions. */
static void asm_collectargs(ASMState *as, IRIns *ir,
			    const CCallInfo *ci, IRRef *args)
{
  uint32_t n = CCI_XNARGS(ci);
  lua_assert(n <= CCI_NARGS_MAX);
  if ((ci->flags & CCI_L)) { *args++ = ASMREF_L; n--; }
  while (n-- > 1) {
    ir = IR(ir->op1);
    lua_assert(ir->o == IR_CARG);
    args[n] = ir->op2 == REF_NIL ? 0 : ir->op2;
  }
  args[0] = ir->op1 == REF_NIL ? 0 : ir->op1;
  lua_assert(IR(ir->op1)->o != IR_CARG);
}

/* Reconstruct CCallInfo flags for CALLX*. */
static uint32_t asm_callx_flags(ASMState *as, IRIns *ir)
{
  uint32_t nargs = 0;
  if (ir->op1 != REF_NIL) {  /* Count number of arguments first. */
    IRIns *ira = IR(ir->op1);
    nargs++;
    while (ira->o == IR_CARG) { nargs++; ira = IR(ira->op1); }
  }
#if LJ_HASFFI
  if (IR(ir->op2)->o == IR_CARG) {  /* Copy calling convention info. */
    CTypeID id = (CTypeID)IR(IR(ir->op2)->op2)->i;
    CType *ct = ctype_get(ctype_ctsG(J2G(as->J)), id);
    nargs |= ((ct->info & CTF_VARARG) ? CCI_VARARG : 0);
#if LJ_TARGET_X86
    nargs |= (ctype_cconv(ct->info) << CCI_CC_SHIFT);
#endif
  }
#endif
  return (nargs | (ir->t.irt << CCI_OTSHIFT));
}

static void asm_callid(ASMState *as, IRIns *ir, IRCallID id)
{
  const CCallInfo *ci = &lj_ir_callinfo[id];
  IRRef args[2];
  args[0] = ir->op1;
  args[1] = ir->op2;
  asm_setupresult(as, ir, ci);
  asm_gencall(as, ci, args);
}

static void asm_call(ASMState *as, IRIns *ir)
{
  IRRef args[CCI_NARGS_MAX];
  const CCallInfo *ci = &lj_ir_callinfo[ir->op2];
  asm_collectargs(as, ir, ci, args);
  asm_setupresult(as, ir, ci);
  asm_gencall(as, ci, args);
}

#if !LJ_SOFTFP
static void asm_fppow(ASMState *as, IRIns *ir, IRRef lref, IRRef rref);

#if !LJ_TARGET_X86ORX64
static void asm_fppow(ASMState *as, IRIns *ir, IRRef lref, IRRef rref)
{
  const CCallInfo *ci = &lj_ir_callinfo[IRCALL_pow];
  IRRef args[2];
  args[0] = lref;
  args[1] = rref;
  asm_setupresult(as, ir, ci);
  asm_gencall(as, ci, args);
}
#endif

static int asm_fpjoin_pow(ASMState *as, IRIns *ir)
{
  IRIns *irp = IR(ir->op1);
  if (irp == ir-1 && irp->o == IR_MUL && !ra_used(irp)) {
    IRIns *irpp = IR(irp->op1);
    if (irpp == ir-2 && irpp->o == IR_FPMATH &&
	irpp->op2 == IRFPM_LOG2 && !ra_used(irpp)) {
      asm_fppow(as, ir, irpp->op1, irp->op2);
      return 1;
    }
  }
  return 0;
}
#endif

/* -- PHI and loop handling ----------------------------------------------- */

/* Break a PHI cycle by renaming to a free register (evict if needed). */
static void asm_phi_break(ASMState *as, RegSet blocked, RegSet blockedby,
			  RegSet allow)
{
  RegSet candidates = blocked & allow;
  if (candidates) {  /* If this register file has candidates. */
    /* Note: the set for ra_pick cannot be empty, since each register file
    ** has some registers never allocated to PHIs.
    */
    Reg down, up = ra_pick(as, ~blocked & allow);  /* Get a free register. */
    if (candidates & ~blockedby)  /* Optimize shifts, else it's a cycle. */
      candidates = candidates & ~blockedby;
    down = rset_picktop(candidates);  /* Pick candidate PHI register. */
    ra_rename(as, down, up);  /* And rename it to the free register. */
  }
}

/* PHI register shuffling.
**
** The allocator tries hard to preserve PHI register assignments across
** the loop body. Most of the time this loop does nothing, since there
** are no register mismatches.
**
** If a register mismatch is detected and ...
** - the register is currently free: rename it.
** - the register is blocked by an invariant: restore/remat and rename it.
** - Otherwise the register is used by another PHI, so mark it as blocked.
**
** The renames are order-sensitive, so just retry the loop if a register
** is marked as blocked, but has been freed in the meantime. A cycle is
** detected if all of the blocked registers are allocated. To break the
** cycle rename one of them to a free register and retry.
**
** Note that PHI spill slots are kept in sync and don't need to be shuffled.
*/
static void asm_phi_shuffle(ASMState *as)
{
  RegSet work;

  /* Find and resolve PHI register mismatches. */
  for (;;) {
    RegSet blocked = RSET_EMPTY;
    RegSet blockedby = RSET_EMPTY;
    RegSet phiset = as->phiset;
    while (phiset) {  /* Check all left PHI operand registers. */
      Reg r = rset_pickbot(phiset);
      IRIns *irl = IR(as->phireg[r]);
      Reg left = irl->r;
      if (r != left) {  /* Mismatch? */
	if (!rset_test(as->freeset, r)) {  /* PHI register blocked? */
	  IRRef ref = regcost_ref(as->cost[r]);
	  /* Blocked by other PHI (w/reg)? */
	  if (!ra_iskref(ref) && irt_ismarked(IR(ref)->t)) {
	    rset_set(blocked, r);
	    if (ra_hasreg(left))
	      rset_set(blockedby, left);
	    left = RID_NONE;
	  } else {  /* Otherwise grab register from invariant. */
	    ra_restore(as, ref);
	    checkmclim(as);
	  }
	}
	if (ra_hasreg(left)) {
	  ra_rename(as, left, r);
	  checkmclim(as);
	}
      }
      rset_clear(phiset, r);
    }
    if (!blocked) break;  /* Finished. */
    if (!(as->freeset & blocked)) {  /* Break cycles if none are free. */
      asm_phi_break(as, blocked, blockedby, RSET_GPR);
      if (!LJ_SOFTFP) asm_phi_break(as, blocked, blockedby, RSET_FPR);
      checkmclim(as);
    }  /* Else retry some more renames. */
  }

  /* Restore/remat invariants whose registers are modified inside the loop. */
#if !LJ_SOFTFP
  work = as->modset & ~(as->freeset | as->phiset) & RSET_FPR;
  while (work) {
    Reg r = rset_pickbot(work);
    ra_restore(as, regcost_ref(as->cost[r]));
    rset_clear(work, r);
    checkmclim(as);
  }
#endif
  work = as->modset & ~(as->freeset | as->phiset);
  while (work) {
    Reg r = rset_pickbot(work);
    ra_restore(as, regcost_ref(as->cost[r]));
    rset_clear(work, r);
    checkmclim(as);
  }

  /* Allocate and save all unsaved PHI regs and clear marks. */
  work = as->phiset;
  while (work) {
    Reg r = rset_picktop(work);
    IRRef lref = as->phireg[r];
    IRIns *ir = IR(lref);
    if (ra_hasspill(ir->s)) {  /* Left PHI gained a spill slot? */
      irt_clearmark(ir->t);  /* Handled here, so clear marker now. */
      ra_alloc1(as, lref, RID2RSET(r));
      ra_save(as, ir, r);  /* Save to spill slot inside the loop. */
      checkmclim(as);
    }
    rset_clear(work, r);
  }
}

/* Copy unsynced left/right PHI spill slots. Rarely needed. */
static void asm_phi_copyspill(ASMState *as)
{
  int need = 0;
  IRIns *ir;
  for (ir = IR(as->orignins-1); ir->o == IR_PHI; ir--)
    if (ra_hasspill(ir->s) && ra_hasspill(IR(ir->op1)->s))
      need |= irt_isfp(ir->t) ? 2 : 1;  /* Unsynced spill slot? */
  if ((need & 1)) {  /* Copy integer spill slots. */
#if !LJ_TARGET_X86ORX64
    Reg r = RID_TMP;
#else
    Reg r = RID_RET;
    if ((as->freeset & RSET_GPR))
      r = rset_pickbot((as->freeset & RSET_GPR));
    else
      emit_spload(as, IR(regcost_ref(as->cost[r])), r, SPOFS_TMP);
#endif
    for (ir = IR(as->orignins-1); ir->o == IR_PHI; ir--) {
      if (ra_hasspill(ir->s)) {
	IRIns *irl = IR(ir->op1);
	if (ra_hasspill(irl->s) && !irt_isfp(ir->t)) {
	  emit_spstore(as, irl, r, sps_scale(irl->s));
	  emit_spload(as, ir, r, sps_scale(ir->s));
	  checkmclim(as);
	}
      }
    }
#if LJ_TARGET_X86ORX64
    if (!rset_test(as->freeset, r))
      emit_spstore(as, IR(regcost_ref(as->cost[r])), r, SPOFS_TMP);
#endif
  }
#if !LJ_SOFTFP
  if ((need & 2)) {  /* Copy FP spill slots. */
#if LJ_TARGET_X86
    Reg r = RID_XMM0;
#else
    Reg r = RID_FPRET;
#endif
    if ((as->freeset & RSET_FPR))
      r = rset_pickbot((as->freeset & RSET_FPR));
    if (!rset_test(as->freeset, r))
      emit_spload(as, IR(regcost_ref(as->cost[r])), r, SPOFS_TMP);
    for (ir = IR(as->orignins-1); ir->o == IR_PHI; ir--) {
      if (ra_hasspill(ir->s)) {
	IRIns *irl = IR(ir->op1);
	if (ra_hasspill(irl->s) && irt_isfp(ir->t)) {
	  emit_spstore(as, irl, r, sps_scale(irl->s));
	  emit_spload(as, ir, r, sps_scale(ir->s));
	  checkmclim(as);
	}
      }
    }
    if (!rset_test(as->freeset, r))
      emit_spstore(as, IR(regcost_ref(as->cost[r])), r, SPOFS_TMP);
  }
#endif
}

/* Emit renames for left PHIs which are only spilled outside the loop. */
static void asm_phi_fixup(ASMState *as)
{
  RegSet work = as->phiset;
  while (work) {
    Reg r = rset_picktop(work);
    IRRef lref = as->phireg[r];
    IRIns *ir = IR(lref);
    /* Left PHI gained a spill slot before the loop? */
    if (irt_ismarked(ir->t) && ra_hasspill(ir->s)) {
      IRRef ren;
      lj_ir_set(as->J, IRT(IR_RENAME, IRT_NIL), lref, as->loopsnapno);
      ren = tref_ref(lj_ir_emit(as->J));
      as->ir = as->T->ir;  /* The IR may have been reallocated. */
      IR(ren)->r = (uint8_t)r;
      IR(ren)->s = SPS_NONE;
    }
    irt_clearmark(ir->t);  /* Always clear marker. */
    rset_clear(work, r);
  }
}

/* Setup right PHI reference. */
static void asm_phi(ASMState *as, IRIns *ir)
{
  RegSet allow = ((!LJ_SOFTFP && irt_isfp(ir->t)) ? RSET_FPR : RSET_GPR) &
		 ~as->phiset;
  RegSet afree = (as->freeset & allow);
  IRIns *irl = IR(ir->op1);
  IRIns *irr = IR(ir->op2);
  if (ir->r == RID_SINK)  /* Sink PHI. */
    return;
  /* Spill slot shuffling is not implemented yet (but rarely needed). */
  if (ra_hasspill(irl->s) || ra_hasspill(irr->s))
    lj_trace_err(as->J, LJ_TRERR_NYIPHI);
  /* Leave at least one register free for non-PHIs (and PHI cycle breaking). */
  if ((afree & (afree-1))) {  /* Two or more free registers? */
    Reg r;
    if (ra_noreg(irr->r)) {  /* Get a register for the right PHI. */
      r = ra_allocref(as, ir->op2, allow);
    } else {  /* Duplicate right PHI, need a copy (rare). */
      r = ra_scratch(as, allow);
      emit_movrr(as, irr, r, irr->r);
    }
    ir->r = (uint8_t)r;
    rset_set(as->phiset, r);
    as->phireg[r] = (IRRef1)ir->op1;
    irt_setmark(irl->t);  /* Marks left PHIs _with_ register. */
    if (ra_noreg(irl->r))
      ra_sethint(irl->r, r); /* Set register hint for left PHI. */
  } else {  /* Otherwise allocate a spill slot. */
    /* This is overly restrictive, but it triggers only on synthetic code. */
    if (ra_hasreg(irl->r) || ra_hasreg(irr->r))
      lj_trace_err(as->J, LJ_TRERR_NYIPHI);
    ra_spill(as, ir);
    irr->s = ir->s;  /* Set right PHI spill slot. Sync left slot later. */
  }
}

static void asm_loop_fixup(ASMState *as);

/* Middle part of a loop. */
static void asm_loop(ASMState *as)
{
  MCode *mcspill;
  /* LOOP is a guard, so the snapno is up to date. */
  as->loopsnapno = as->snapno;
  if (as->gcsteps)
    asm_gc_check(as);
  /* LOOP marks the transition from the variant to the invariant part. */
  as->flagmcp = as->invmcp = NULL;
  as->sectref = 0;
  if (!neverfuse(as)) as->fuseref = 0;
  asm_phi_shuffle(as);
  mcspill = as->mcp;
  asm_phi_copyspill(as);
  asm_loop_fixup(as);
  as->mcloop = as->mcp;
  RA_DBGX((as, "===== LOOP ====="));
  if (!as->realign) RA_DBG_FLUSH();
  if (as->mcp != mcspill)
    emit_jmp(as, mcspill);
}

/* -- Target-specific assembler ------------------------------------------- */

#if LJ_TARGET_X86ORX64
#include "lj_asm_x86.h"
#elif LJ_TARGET_ARM
#include "lj_asm_arm.h"
#elif LJ_TARGET_PPC
#include "lj_asm_ppc.h"
#elif LJ_TARGET_MIPS
#include "lj_asm_mips.h"
#else
#error "Missing assembler for target CPU"
#endif

/* -- Instruction dispatch ------------------------------------------------ */

/* Assemble a single instruction. */
static void asm_ir(ASMState *as, IRIns *ir)
{
  switch ((IROp)ir->o) {
  /* Miscellaneous ops. */
  case IR_LOOP: asm_loop(as); break;
  case IR_NOP: case IR_XBAR: lua_assert(!ra_used(ir)); break;
  case IR_USE:
    ra_alloc1(as, ir->op1, irt_isfp(ir->t) ? RSET_FPR : RSET_GPR); break;
  case IR_PHI: asm_phi(as, ir); break;
  case IR_HIOP: asm_hiop(as, ir); break;
  case IR_GCSTEP: asm_gcstep(as, ir); break;

  /* Guarded assertions. */
  case IR_LT: case IR_GE: case IR_LE: case IR_GT:
  case IR_ULT: case IR_UGE: case IR_ULE: case IR_UGT:
  case IR_ABC:
    asm_comp(as, ir);
    break;
  case IR_EQ: case IR_NE:
    if ((ir-1)->o == IR_HREF && ir->op1 == as->curins-1) {
      as->curins--;
      asm_href(as, ir-1, (IROp)ir->o);
    } else {
      asm_equal(as, ir);
    }
    break;

  case IR_RETF: asm_retf(as, ir); break;

  /* Bit ops. */
  case IR_BNOT: asm_bnot(as, ir); break;
  case IR_BSWAP: asm_bswap(as, ir); break;
  case IR_BAND: asm_band(as, ir); break;
  case IR_BOR: asm_bor(as, ir); break;
  case IR_BXOR: asm_bxor(as, ir); break;
  case IR_BSHL: asm_bshl(as, ir); break;
  case IR_BSHR: asm_bshr(as, ir); break;
  case IR_BSAR: asm_bsar(as, ir); break;
  case IR_BROL: asm_brol(as, ir); break;
  case IR_BROR: asm_bror(as, ir); break;

  /* Arithmetic ops. */
  case IR_ADD: asm_add(as, ir); break;
  case IR_SUB: asm_sub(as, ir); break;
  case IR_MUL: asm_mul(as, ir); break;
  case IR_DIV: asm_div(as, ir); break;
  case IR_MOD: asm_mod(as, ir); break;
  case IR_POW: asm_pow(as, ir); break;
  case IR_NEG: asm_neg(as, ir); break;
  case IR_ABS: asm_abs(as, ir); break;
  case IR_ATAN2: asm_atan2(as, ir); break;
  case IR_LDEXP: asm_ldexp(as, ir); break;
  case IR_MIN: asm_min(as, ir); break;
  case IR_MAX: asm_max(as, ir); break;
  case IR_FPMATH: asm_fpmath(as, ir); break;

  /* Overflow-checking arithmetic ops. */
  case IR_ADDOV: asm_addov(as, ir); break;
  case IR_SUBOV: asm_subov(as, ir); break;
  case IR_MULOV: asm_mulov(as, ir); break;

  /* Memory references. */
  case IR_AREF: asm_aref(as, ir); break;
  case IR_HREF: asm_href(as, ir, 0); break;
  case IR_HREFK: asm_hrefk(as, ir); break;
  case IR_NEWREF: asm_newref(as, ir); break;
  case IR_UREFO: case IR_UREFC: asm_uref(as, ir); break;
  case IR_FREF: asm_fref(as, ir); break;
  case IR_STRREF: asm_strref(as, ir); break;

  /* Loads and stores. */
  case IR_ALOAD: case IR_HLOAD: case IR_ULOAD: case IR_VLOAD:
    asm_ahuvload(as, ir);
    break;
  case IR_FLOAD: asm_fload(as, ir); break;
  case IR_XLOAD: asm_xload(as, ir); break;
  case IR_SLOAD: asm_sload(as, ir); break;

  case IR_ASTORE: case IR_HSTORE: case IR_USTORE: asm_ahustore(as, ir); break;
  case IR_FSTORE: asm_fstore(as, ir); break;
  case IR_XSTORE: asm_xstore(as, ir); break;

  /* Allocations. */
  case IR_SNEW: case IR_XSNEW: asm_snew(as, ir); break;
  case IR_TNEW: asm_tnew(as, ir); break;
  case IR_TDUP: asm_tdup(as, ir); break;
  case IR_CNEW: case IR_CNEWI: asm_cnew(as, ir); break;

  /* Buffer operations. */
  case IR_BUFHDR: asm_bufhdr(as, ir); break;
  case IR_BUFPUT: asm_bufput(as, ir); break;
  case IR_BUFSTR: asm_bufstr(as, ir); break;

  /* Write barriers. */
  case IR_TBAR: asm_tbar(as, ir); break;
  case IR_OBAR: asm_obar(as, ir); break;

  /* Type conversions. */
  case IR_TOBIT: asm_tobit(as, ir); break;
  case IR_CONV: asm_conv(as, ir); break;
  case IR_TOSTR: asm_tostr(as, ir); break;
  case IR_STRTO: asm_strto(as, ir); break;

  /* Calls. */
  case IR_CALLN: case IR_CALLL: case IR_CALLS: asm_call(as, ir); break;
  case IR_CALLXS: asm_callx(as, ir); break;
  case IR_CARG: break;

  default:
    setintV(&as->J->errinfo, ir->o);
    lj_trace_err_info(as->J, LJ_TRERR_NYIIR);
    break;
  }
}

/* -- Head of trace ------------------------------------------------------- */

/* Head of a root trace. */
static void asm_head_root(ASMState *as)
{
  int32_t spadj;
  asm_head_root_base(as);
  emit_setvmstate(as, (int32_t)as->T->traceno);
  spadj = asm_stack_adjust(as);
  as->T->spadjust = (uint16_t)spadj;
  emit_spsub(as, spadj);
  /* Root traces assume a checked stack for the starting proto. */
  as->T->topslot = gcref(as->T->startpt)->pt.framesize;
}

/* Head of a side trace.
**
** The current simplistic algorithm requires that all slots inherited
** from the parent are live in a register between pass 2 and pass 3. This
** avoids the complexity of stack slot shuffling. But of course this may
** overflow the register set in some cases and cause the dreaded error:
** "NYI: register coalescing too complex". A refined algorithm is needed.
*/
static void asm_head_side(ASMState *as)
{
  IRRef1 sloadins[RID_MAX];
  RegSet allow = RSET_ALL;  /* Inverse of all coalesced registers. */
  RegSet live = RSET_EMPTY;  /* Live parent registers. */
  IRIns *irp = &as->parent->ir[REF_BASE];  /* Parent base. */
  int32_t spadj, spdelta;
  int pass2 = 0;
  int pass3 = 0;
  IRRef i;

  allow = asm_head_side_base(as, irp, allow);

  /* Scan all parent SLOADs and collect register dependencies. */
  for (i = as->stopins; i > REF_BASE; i--) {
    IRIns *ir = IR(i);
    RegSP rs;
    lua_assert((ir->o == IR_SLOAD && (ir->op2 & IRSLOAD_PARENT)) ||
	       (LJ_SOFTFP && ir->o == IR_HIOP) || ir->o == IR_PVAL);
    rs = as->parentmap[i - REF_FIRST];
    if (ra_hasreg(ir->r)) {
      rset_clear(allow, ir->r);
      if (ra_hasspill(ir->s)) {
	ra_save(as, ir, ir->r);
	checkmclim(as);
      }
    } else if (ra_hasspill(ir->s)) {
      irt_setmark(ir->t);
      pass2 = 1;
    }
    if (ir->r == rs) {  /* Coalesce matching registers right now. */
      ra_free(as, ir->r);
    } else if (ra_hasspill(regsp_spill(rs))) {
      if (ra_hasreg(ir->r))
	pass3 = 1;
    } else if (ra_used(ir)) {
      sloadins[rs] = (IRRef1)i;
      rset_set(live, rs);  /* Block live parent register. */
    }
  }

  /* Calculate stack frame adjustment. */
  spadj = asm_stack_adjust(as);
  spdelta = spadj - (int32_t)as->parent->spadjust;
  if (spdelta < 0) {  /* Don't shrink the stack frame. */
    spadj = (int32_t)as->parent->spadjust;
    spdelta = 0;
  }
  as->T->spadjust = (uint16_t)spadj;

  /* Reload spilled target registers. */
  if (pass2) {
    for (i = as->stopins; i > REF_BASE; i--) {
      IRIns *ir = IR(i);
      if (irt_ismarked(ir->t)) {
	RegSet mask;
	Reg r;
	RegSP rs;
	irt_clearmark(ir->t);
	rs = as->parentmap[i - REF_FIRST];
	if (!ra_hasspill(regsp_spill(rs)))
	  ra_sethint(ir->r, rs);  /* Hint may be gone, set it again. */
	else if (sps_scale(regsp_spill(rs))+spdelta == sps_scale(ir->s))
	  continue;  /* Same spill slot, do nothing. */
	mask = ((!LJ_SOFTFP && irt_isfp(ir->t)) ? RSET_FPR : RSET_GPR) & allow;
	if (mask == RSET_EMPTY)
	  lj_trace_err(as->J, LJ_TRERR_NYICOAL);
	r = ra_allocref(as, i, mask);
	ra_save(as, ir, r);
	rset_clear(allow, r);
	if (r == rs) {  /* Coalesce matching registers right now. */
	  ra_free(as, r);
	  rset_clear(live, r);
	} else if (ra_hasspill(regsp_spill(rs))) {
	  pass3 = 1;
	}
	checkmclim(as);
      }
    }
  }

  /* Store trace number and adjust stack frame relative to the parent. */
  emit_setvmstate(as, (int32_t)as->T->traceno);
  emit_spsub(as, spdelta);

#if !LJ_TARGET_X86ORX64
  /* Restore BASE register from parent spill slot. */
  if (ra_hasspill(irp->s))
    emit_spload(as, IR(REF_BASE), IR(REF_BASE)->r, sps_scale(irp->s));
#endif

  /* Restore target registers from parent spill slots. */
  if (pass3) {
    RegSet work = ~as->freeset & RSET_ALL;
    while (work) {
      Reg r = rset_pickbot(work);
      IRRef ref = regcost_ref(as->cost[r]);
      RegSP rs = as->parentmap[ref - REF_FIRST];
      rset_clear(work, r);
      if (ra_hasspill(regsp_spill(rs))) {
	int32_t ofs = sps_scale(regsp_spill(rs));
	ra_free(as, r);
	emit_spload(as, IR(ref), r, ofs);
	checkmclim(as);
      }
    }
  }

  /* Shuffle registers to match up target regs with parent regs. */
  for (;;) {
    RegSet work;

    /* Repeatedly coalesce free live registers by moving to their target. */
    while ((work = as->freeset & live) != RSET_EMPTY) {
      Reg rp = rset_pickbot(work);
      IRIns *ir = IR(sloadins[rp]);
      rset_clear(live, rp);
      rset_clear(allow, rp);
      ra_free(as, ir->r);
      emit_movrr(as, ir, ir->r, rp);
      checkmclim(as);
    }

    /* We're done if no live registers remain. */
    if (live == RSET_EMPTY)
      break;

    /* Break cycles by renaming one target to a temp. register. */
    if (live & RSET_GPR) {
      RegSet tmpset = as->freeset & ~live & allow & RSET_GPR;
      if (tmpset == RSET_EMPTY)
	lj_trace_err(as->J, LJ_TRERR_NYICOAL);
      ra_rename(as, rset_pickbot(live & RSET_GPR), rset_pickbot(tmpset));
    }
    if (!LJ_SOFTFP && (live & RSET_FPR)) {
      RegSet tmpset = as->freeset & ~live & allow & RSET_FPR;
      if (tmpset == RSET_EMPTY)
	lj_trace_err(as->J, LJ_TRERR_NYICOAL);
      ra_rename(as, rset_pickbot(live & RSET_FPR), rset_pickbot(tmpset));
    }
    checkmclim(as);
    /* Continue with coalescing to fix up the broken cycle(s). */
  }

  /* Inherit top stack slot already checked by parent trace. */
  as->T->topslot = as->parent->topslot;
  if (as->topslot > as->T->topslot) {  /* Need to check for higher slot? */
#ifdef EXITSTATE_CHECKEXIT
    /* Highest exit + 1 indicates stack check. */
    ExitNo exitno = as->T->nsnap;
#else
    /* Reuse the parent exit in the context of the parent trace. */
    ExitNo exitno = as->J->exitno;
#endif
    as->T->topslot = (uint8_t)as->topslot;  /* Remember for child traces. */
    asm_stack_check(as, as->topslot, irp, allow & RSET_GPR, exitno);
  }
}

/* -- Tail of trace ------------------------------------------------------- */

/* Get base slot for a snapshot. */
static BCReg asm_baseslot(ASMState *as, SnapShot *snap, int *gotframe)
{
  SnapEntry *map = &as->T->snapmap[snap->mapofs];
  MSize n;
  for (n = snap->nent; n > 0; n--) {
    SnapEntry sn = map[n-1];
    if ((sn & SNAP_FRAME)) {
      *gotframe = 1;
      return snap_slot(sn);
    }
  }
  return 0;
}

/* Link to another trace. */
static void asm_tail_link(ASMState *as)
{
  SnapNo snapno = as->T->nsnap-1;  /* Last snapshot. */
  SnapShot *snap = &as->T->snap[snapno];
  int gotframe = 0;
  BCReg baseslot = asm_baseslot(as, snap, &gotframe);

  as->topslot = snap->topslot;
  checkmclim(as);
  ra_allocref(as, REF_BASE, RID2RSET(RID_BASE));

  if (as->T->link == 0) {
    /* Setup fixed registers for exit to interpreter. */
    const BCIns *pc = snap_pc(as->T->snapmap[snap->mapofs + snap->nent]);
    int32_t mres;
    if (bc_op(*pc) == BC_JLOOP) {  /* NYI: find a better way to do this. */
      BCIns *retpc = &traceref(as->J, bc_d(*pc))->startins;
      if (bc_isret(bc_op(*retpc)))
	pc = retpc;
    }
    ra_allockreg(as, i32ptr(J2GG(as->J)->dispatch), RID_DISPATCH);
    ra_allockreg(as, i32ptr(pc), RID_LPC);
    mres = (int32_t)(snap->nslots - baseslot);
    switch (bc_op(*pc)) {
    case BC_CALLM: case BC_CALLMT:
      mres -= (int32_t)(1 + bc_a(*pc) + bc_c(*pc)); break;
    case BC_RETM: mres -= (int32_t)(bc_a(*pc) + bc_d(*pc)); break;
    case BC_TSETM: mres -= (int32_t)bc_a(*pc); break;
    default: if (bc_op(*pc) < BC_FUNCF) mres = 0; break;
    }
    ra_allockreg(as, mres, RID_RET);  /* Return MULTRES or 0. */
  } else if (baseslot) {
    /* Save modified BASE for linking to trace with higher start frame. */
    emit_setgl(as, RID_BASE, jit_base);
  }
  emit_addptr(as, RID_BASE, 8*(int32_t)baseslot);

  /* Sync the interpreter state with the on-trace state. */
  asm_stack_restore(as, snap);

  /* Root traces that add frames need to check the stack at the end. */
  if (!as->parent && gotframe)
    asm_stack_check(as, as->topslot, NULL, as->freeset & RSET_GPR, snapno);
}

/* -- Trace setup --------------------------------------------------------- */

/* Clear reg/sp for all instructions and add register hints. */
static void asm_setup_regsp(ASMState *as)
{
  GCtrace *T = as->T;
  int sink = T->sinktags;
  IRRef nins = T->nins;
  IRIns *ir, *lastir;
  int inloop;
#if LJ_TARGET_ARM
  uint32_t rload = 0xa6402a64;
#endif

  ra_setup(as);

  /* Clear reg/sp for constants. */
  for (ir = IR(T->nk), lastir = IR(REF_BASE); ir < lastir; ir++)
    ir->prev = REGSP_INIT;

  /* REF_BASE is used for implicit references to the BASE register. */
  lastir->prev = REGSP_HINT(RID_BASE);

  ir = IR(nins-1);
  if (ir->o == IR_RENAME) {
    do { ir--; nins--; } while (ir->o == IR_RENAME);
    T->nins = nins;  /* Remove any renames left over from ASM restart. */
  }
  as->snaprename = nins;
  as->snapref = nins;
  as->snapno = T->nsnap;

  as->stopins = REF_BASE;
  as->orignins = nins;
  as->curins = nins;

  /* Setup register hints for parent link instructions. */
  ir = IR(REF_FIRST);
  if (as->parent) {
    uint16_t *p;
    lastir = lj_snap_regspmap(as->parent, as->J->exitno, ir);
    if (lastir - ir > LJ_MAX_JSLOTS)
      lj_trace_err(as->J, LJ_TRERR_NYICOAL);
    as->stopins = (IRRef)((lastir-1) - as->ir);
    for (p = as->parentmap; ir < lastir; ir++) {
      RegSP rs = ir->prev;
      *p++ = (uint16_t)rs;  /* Copy original parent RegSP to parentmap. */
      if (!ra_hasspill(regsp_spill(rs)))
	ir->prev = (uint16_t)REGSP_HINT(regsp_reg(rs));
      else
	ir->prev = REGSP_INIT;
    }
  }

  inloop = 0;
  as->evenspill = SPS_FIRST;
  for (lastir = IR(nins); ir < lastir; ir++) {
    if (sink) {
      if (ir->r == RID_SINK)
	continue;
      if (ir->r == RID_SUNK) {  /* Revert after ASM restart. */
	ir->r = RID_SINK;
	continue;
      }
    }
    switch (ir->o) {
    case IR_LOOP:
      inloop = 1;
      break;
#if LJ_TARGET_ARM
    case IR_SLOAD:
      if (!((ir->op2 & IRSLOAD_TYPECHECK) || (ir+1)->o == IR_HIOP))
	break;
      /* fallthrough */
    case IR_ALOAD: case IR_HLOAD: case IR_ULOAD: case IR_VLOAD:
      if (!LJ_SOFTFP && irt_isnum(ir->t)) break;
      ir->prev = (uint16_t)REGSP_HINT((rload & 15));
      rload = lj_ror(rload, 4);
      continue;
#endif
    case IR_CALLXS: {
      CCallInfo ci;
      ci.flags = asm_callx_flags(as, ir);
      ir->prev = asm_setup_call_slots(as, ir, &ci);
      if (inloop)
	as->modset |= RSET_SCRATCH;
      continue;
      }
    case IR_CALLN: case IR_CALLL: case IR_CALLS: {
      const CCallInfo *ci = &lj_ir_callinfo[ir->op2];
      ir->prev = asm_setup_call_slots(as, ir, ci);
      if (inloop)
	as->modset |= (ci->flags & CCI_NOFPRCLOBBER) ?
		      (RSET_SCRATCH & ~RSET_FPR) : RSET_SCRATCH;
      continue;
      }
#if LJ_SOFTFP || (LJ_32 && LJ_HASFFI)
    case IR_HIOP:
      switch ((ir-1)->o) {
#if LJ_SOFTFP && LJ_TARGET_ARM
      case IR_SLOAD: case IR_ALOAD: case IR_HLOAD: case IR_ULOAD: case IR_VLOAD:
	if (ra_hashint((ir-1)->r)) {
	  ir->prev = (ir-1)->prev + 1;
	  continue;
	}
	break;
#endif
#if !LJ_SOFTFP && LJ_NEED_FP64
      case IR_CONV:
	if (irt_isfp((ir-1)->t)) {
	  ir->prev = REGSP_HINT(RID_FPRET);
	  continue;
	}
	/* fallthrough */
#endif
      case IR_CALLN: case IR_CALLXS:
#if LJ_SOFTFP
      case IR_MIN: case IR_MAX:
#endif
	(ir-1)->prev = REGSP_HINT(RID_RETLO);
	ir->prev = REGSP_HINT(RID_RETHI);
	continue;
      default:
	break;
      }
      break;
#endif
#if LJ_SOFTFP
    case IR_MIN: case IR_MAX:
      if ((ir+1)->o != IR_HIOP) break;
      /* fallthrough */
#endif
    /* C calls evict all scratch regs and return results in RID_RET. */
    case IR_SNEW: case IR_XSNEW: case IR_NEWREF: case IR_BUFPUT:
      if (REGARG_NUMGPR < 3 && as->evenspill < 3)
	as->evenspill = 3;  /* lj_str_new and lj_tab_newkey need 3 args. */
    case IR_TNEW: case IR_TDUP: case IR_CNEW: case IR_CNEWI: case IR_TOSTR:
    case IR_BUFSTR:
      ir->prev = REGSP_HINT(RID_RET);
      if (inloop)
	as->modset = RSET_SCRATCH;
      continue;
    case IR_STRTO: case IR_OBAR:
      if (inloop)
	as->modset = RSET_SCRATCH;
      break;
#if !LJ_TARGET_X86ORX64 && !LJ_SOFTFP
    case IR_ATAN2: case IR_LDEXP:
#endif
    case IR_POW:
      if (!LJ_SOFTFP && irt_isnum(ir->t)) {
#if LJ_TARGET_X86ORX64
	ir->prev = REGSP_HINT(RID_XMM0);
	if (inloop)
	  as->modset |= RSET_RANGE(RID_XMM0, RID_XMM1+1)|RID2RSET(RID_EAX);
#else
	ir->prev = REGSP_HINT(RID_FPRET);
	if (inloop)
	  as->modset |= RSET_SCRATCH;
#endif
	continue;
      }
      /* fallthrough for integer POW */
    case IR_DIV: case IR_MOD:
      if (!irt_isnum(ir->t)) {
	ir->prev = REGSP_HINT(RID_RET);
	if (inloop)
	  as->modset |= (RSET_SCRATCH & RSET_GPR);
	continue;
      }
      break;
    case IR_FPMATH:
#if LJ_TARGET_X86ORX64
      if (ir->op2 == IRFPM_EXP2) {  /* May be joined to pow. */
	ir->prev = REGSP_HINT(RID_XMM0);
#if !LJ_64
	if (as->evenspill < 4)  /* Leave room for 16 byte scratch area. */
	  as->evenspill = 4;
#endif
	if (inloop)
	  as->modset |= RSET_RANGE(RID_XMM0, RID_XMM2+1)|RID2RSET(RID_EAX);
	continue;
      } else if (ir->op2 <= IRFPM_TRUNC && !(as->flags & JIT_F_SSE4_1)) {
	ir->prev = REGSP_HINT(RID_XMM0);
	if (inloop)
	  as->modset |= RSET_RANGE(RID_XMM0, RID_XMM3+1)|RID2RSET(RID_EAX);
	continue;
      }
      break;
#else
      ir->prev = REGSP_HINT(RID_FPRET);
      if (inloop)
	as->modset |= RSET_SCRATCH;
      continue;
#endif
#if LJ_TARGET_X86ORX64
    /* Non-constant shift counts need to be in RID_ECX on x86/x64. */
    case IR_BSHL: case IR_BSHR: case IR_BSAR: case IR_BROL: case IR_BROR:
      if (!irref_isk(ir->op2) && !ra_hashint(IR(ir->op2)->r)) {
	IR(ir->op2)->r = REGSP_HINT(RID_ECX);
	if (inloop)
	  rset_set(as->modset, RID_ECX);
      }
      break;
#endif
    /* Do not propagate hints across type conversions or loads. */
    case IR_TOBIT:
    case IR_XLOAD:
#if !LJ_TARGET_ARM
    case IR_ALOAD: case IR_HLOAD: case IR_ULOAD: case IR_VLOAD:
#endif
      break;
    case IR_CONV:
      if (irt_isfp(ir->t) || (ir->op2 & IRCONV_SRCMASK) == IRT_NUM ||
	  (ir->op2 & IRCONV_SRCMASK) == IRT_FLOAT)
	break;
      /* fallthrough */
    default:
      /* Propagate hints across likely 'op reg, imm' or 'op reg'. */
      if (irref_isk(ir->op2) && !irref_isk(ir->op1) &&
	  ra_hashint(regsp_reg(IR(ir->op1)->prev))) {
	ir->prev = IR(ir->op1)->prev;
	continue;
      }
      break;
    }
    ir->prev = REGSP_INIT;
  }
  if ((as->evenspill & 1))
    as->oddspill = as->evenspill++;
  else
    as->oddspill = 0;
}

/* -- Assembler core ------------------------------------------------------ */

/* Assemble a trace. */
void lj_asm_trace(jit_State *J, GCtrace *T)
{
  ASMState as_;
  ASMState *as = &as_;
  MCode *origtop;

  /* Ensure an initialized instruction beyond the last one for HIOP checks. */
  J->cur.nins = lj_ir_nextins(J);
  J->cur.ir[J->cur.nins].o = IR_NOP;

  /* Setup initial state. Copy some fields to reduce indirections. */
  as->J = J;
  as->T = T;
  as->ir = T->ir;
  as->flags = J->flags;
  as->loopref = J->loopref;
  as->realign = NULL;
  as->loopinv = 0;
  as->parent = J->parent ? traceref(J, J->parent) : NULL;

  /* Reserve MCode memory. */
  as->mctop = origtop = lj_mcode_reserve(J, &as->mcbot);
  as->mcp = as->mctop;
  as->mclim = as->mcbot + MCLIM_REDZONE;
  asm_setup_target(as);

  do {
    as->mcp = as->mctop;
#ifdef LUA_USE_ASSERT
    as->mcp_prev = as->mcp;
#endif
    as->curins = T->nins;
    RA_DBG_START();
    RA_DBGX((as, "===== STOP ====="));

    /* General trace setup. Emit tail of trace. */
    asm_tail_prep(as);
    as->mcloop = NULL;
    as->flagmcp = NULL;
    as->topslot = 0;
    as->gcsteps = 0;
    as->sectref = as->loopref;
    as->fuseref = (as->flags & JIT_F_OPT_FUSE) ? as->loopref : FUSE_DISABLED;
    asm_setup_regsp(as);
    if (!as->loopref)
      asm_tail_link(as);

    /* Assemble a trace in linear backwards order. */
    for (as->curins--; as->curins > as->stopins; as->curins--) {
      IRIns *ir = IR(as->curins);
      lua_assert(!(LJ_32 && irt_isint64(ir->t)));  /* Handled by SPLIT. */
      if (!ra_used(ir) && !ir_sideeff(ir) && (as->flags & JIT_F_OPT_DCE))
	continue;  /* Dead-code elimination can be soooo easy. */
      if (irt_isguard(ir->t))
	asm_snap_prep(as);
      RA_DBG_REF();
      checkmclim(as);
      asm_ir(as, ir);
    }
  } while (as->realign);  /* Retry in case the MCode needs to be realigned. */

  /* Emit head of trace. */
  RA_DBG_REF();
  checkmclim(as);
  if (as->gcsteps > 0) {
    as->curins = as->T->snap[0].ref;
    asm_snap_prep(as);  /* The GC check is a guard. */
    asm_gc_check(as);
  }
  ra_evictk(as);
  if (as->parent)
    asm_head_side(as);
  else
    asm_head_root(as);
  asm_phi_fixup(as);

  RA_DBGX((as, "===== START ===="));
  RA_DBG_FLUSH();
  if (as->freeset != RSET_ALL)
    lj_trace_err(as->J, LJ_TRERR_BADRA);  /* Ouch! Should never happen. */

  /* Set trace entry point before fixing up tail to allow link to self. */
  T->mcode = as->mcp;
  T->mcloop = as->mcloop ? (MSize)((char *)as->mcloop - (char *)as->mcp) : 0;
  if (!as->loopref)
    asm_tail_fixup(as, T->link);  /* Note: this may change as->mctop! */
  T->szmcode = (MSize)((char *)as->mctop - (char *)as->mcp);
  lj_mcode_sync(T->mcode, origtop);
}

#undef IR

#endif<|MERGE_RESOLUTION|>--- conflicted
+++ resolved
@@ -949,47 +949,6 @@
 
 /* -- Miscellaneous helpers ----------------------------------------------- */
 
-<<<<<<< HEAD
-=======
-/* Collect arguments from CALL* and CARG instructions. */
-static void asm_collectargs(ASMState *as, IRIns *ir,
-			    const CCallInfo *ci, IRRef *args)
-{
-  uint32_t n = CCI_NARGS(ci);
-  lua_assert(n <= CCI_NARGS_MAX*2);  /* Account for split args. */
-  if ((ci->flags & CCI_L)) { *args++ = ASMREF_L; n--; }
-  while (n-- > 1) {
-    ir = IR(ir->op1);
-    lua_assert(ir->o == IR_CARG);
-    args[n] = ir->op2 == REF_NIL ? 0 : ir->op2;
-  }
-  args[0] = ir->op1 == REF_NIL ? 0 : ir->op1;
-  lua_assert(IR(ir->op1)->o != IR_CARG);
-}
-
-/* Reconstruct CCallInfo flags for CALLX*. */
-static uint32_t asm_callx_flags(ASMState *as, IRIns *ir)
-{
-  uint32_t nargs = 0;
-  if (ir->op1 != REF_NIL) {  /* Count number of arguments first. */
-    IRIns *ira = IR(ir->op1);
-    nargs++;
-    while (ira->o == IR_CARG) { nargs++; ira = IR(ira->op1); }
-  }
-#if LJ_HASFFI
-  if (IR(ir->op2)->o == IR_CARG) {  /* Copy calling convention info. */
-    CTypeID id = (CTypeID)IR(IR(ir->op2)->op2)->i;
-    CType *ct = ctype_get(ctype_ctsG(J2G(as->J)), id);
-    nargs |= ((ct->info & CTF_VARARG) ? CCI_VARARG : 0);
-#if LJ_TARGET_X86
-    nargs |= (ctype_cconv(ct->info) << CCI_CC_SHIFT);
-#endif
-  }
-#endif
-  return (nargs | (ir->t.irt << CCI_OTSHIFT));
-}
-
->>>>>>> 0f79d474
 /* Calculate stack adjustment. */
 static int32_t asm_stack_adjust(ASMState *as)
 {
@@ -1239,7 +1198,7 @@
 			    const CCallInfo *ci, IRRef *args)
 {
   uint32_t n = CCI_XNARGS(ci);
-  lua_assert(n <= CCI_NARGS_MAX);
+  lua_assert(n <= CCI_NARGS_MAX*2);  /* Account for split args. */
   if ((ci->flags & CCI_L)) { *args++ = ASMREF_L; n--; }
   while (n-- > 1) {
     ir = IR(ir->op1);
