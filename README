<<<<<<< HEAD
README for LuaJIT 2.1.0-beta3
-----------------------------
=======
README for LuaJIT 2.0
---------------------
>>>>>>> c3459468

LuaJIT is a Just-In-Time (JIT) compiler for the Lua programming language.

Project Homepage: https://luajit.org/

LuaJIT is Copyright (C) 2005-2023 Mike Pall.
LuaJIT is free software, released under the MIT license.
See full Copyright Notice in the COPYRIGHT file or in luajit.h.

Documentation for LuaJIT is available in HTML format.
Please point your favorite browser to:

 doc/luajit.html
<|MERGE_RESOLUTION|>--- conflicted
+++ resolved
@@ -1,10 +1,5 @@
-<<<<<<< HEAD
-README for LuaJIT 2.1.0-beta3
------------------------------
-=======
-README for LuaJIT 2.0
+README for LuaJIT 2.1
 ---------------------
->>>>>>> c3459468
 
 LuaJIT is a Just-In-Time (JIT) compiler for the Lua programming language.
 
